// Copyright (c) 2020 Ghaith Hachem and Mathias Rieder
use crate::{
    ast::*,
    expect_token,
    lexer::Token::*,
    parser::{parse_any_in_region, parse_body_in_region},
    Diagnostic,
};

use super::ParseSession;
use super::{parse_expression, parse_reference, parse_statement};

pub fn parse_control_statement(lexer: &mut ParseSession) -> Statement {
    match lexer.token {
        KeywordIf => parse_if_statement(lexer),
        KeywordFor => parse_for_statement(lexer),
        KeywordWhile => parse_while_statement(lexer),
        KeywordRepeat => parse_repeat_statement(lexer),
        KeywordCase => parse_case_statement(lexer),
        KeywordReturn => parse_return_statement(lexer),
        _ => parse_statement(lexer),
    }
}

fn parse_return_statement(lexer: &mut ParseSession) -> Statement {
    let location = lexer.location();
    lexer.advance();
    Statement::ReturnStatement {
        location,
        id: lexer.next_id(),
    }
}

fn parse_if_statement(lexer: &mut ParseSession) -> Statement {
    let start = lexer.range().start;
    lexer.advance(); //If
    let mut conditional_blocks = vec![];

    while lexer.last_token == KeywordElseIf || lexer.last_token == KeywordIf {
        let condition = parse_expression(lexer);
        expect_token!(
            lexer,
            KeywordThen,
            Statement::EmptyStatement {
                location: lexer.location(),
<<<<<<< HEAD
                id: lexer.next_id()
=======
                id: lexer.next_id(),
>>>>>>> 8c0dcdd2
            }
        );
        lexer.advance();

        let condition_block = ConditionalBlock {
            condition: Box::new(condition),
            body: parse_body_in_region(lexer, vec![KeywordEndIf, KeywordElseIf, KeywordElse]),
        };

        conditional_blocks.push(condition_block);
    }

    let mut else_block = Vec::new();

    if lexer.last_token == KeywordElse {
        else_block.append(&mut parse_body_in_region(lexer, vec![KeywordEndIf]));
    }

    let end = lexer.last_range.end;

    Statement::IfStatement {
        blocks: conditional_blocks,
        else_block,
        location: SourceRange::new(start..end),
        id: lexer.next_id(),
    }
}

fn parse_for_statement(lexer: &mut ParseSession) -> Statement {
    let start = lexer.range().start;
    lexer.advance(); // FOR

    let counter_expression = parse_reference(lexer);
    expect_token!(
        lexer,
        KeywordAssignment,
        Statement::EmptyStatement {
            location: lexer.location(),
<<<<<<< HEAD
            id: lexer.next_id()
=======
            id: lexer.next_id(),
>>>>>>> 8c0dcdd2
        }
    );
    lexer.advance();

    let start_expression = parse_expression(lexer);
    expect_token!(
        lexer,
        KeywordTo,
        Statement::EmptyStatement {
            location: lexer.location(),
<<<<<<< HEAD
            id: lexer.next_id(),
=======
            id: lexer.next_id()
>>>>>>> 8c0dcdd2
        }
    );
    lexer.advance();
    let end_expression = parse_expression(lexer);

    let step = if lexer.token == KeywordBy {
        lexer.advance(); // BY
        Some(Box::new(parse_expression(lexer)))
    } else {
        None
    };

    lexer.consume_or_report(KeywordDo); // DO

    Statement::ForLoopStatement {
        counter: Box::new(counter_expression),
        start: Box::new(start_expression),
        end: Box::new(end_expression),
        by_step: step,
        body: parse_body_in_region(lexer, vec![KeywordEndFor]),
        location: SourceRange::new(start..lexer.last_range.end),
        id: lexer.next_id(),
    }
}

fn parse_while_statement(lexer: &mut ParseSession) -> Statement {
    let start = lexer.range().start;
    lexer.advance(); //WHILE

    let condition = parse_expression(lexer);
    lexer.consume_or_report(KeywordDo);

    Statement::WhileLoopStatement {
        condition: Box::new(condition),
        body: parse_body_in_region(lexer, vec![KeywordEndWhile]),
        location: SourceRange::new(start..lexer.last_range.end),
        id: lexer.next_id(),
    }
}

fn parse_repeat_statement(lexer: &mut ParseSession) -> Statement {
    let start = lexer.range().start;
    lexer.advance(); //REPEAT

    let body = parse_body_in_region(lexer, vec![KeywordUntil, KeywordEndRepeat]); //UNTIL
    let condition = if lexer.last_token == KeywordUntil {
        parse_any_in_region(lexer, vec![KeywordEndRepeat], |lexer| {
            parse_expression(lexer)
        })
    } else {
        Statement::EmptyStatement {
            location: lexer.location(),
            id: lexer.next_id(),
        }
    };

    Statement::RepeatLoopStatement {
        condition: Box::new(condition),
        body,
        location: SourceRange::new(start..lexer.range().end),
        id: lexer.next_id(),
    }
}

fn parse_case_statement(lexer: &mut ParseSession) -> Statement {
    let start = lexer.range().start;
    lexer.advance(); // CASE

    let selector = Box::new(parse_expression(lexer));

    expect_token!(
        lexer,
        KeywordOf,
        Statement::EmptyStatement {
            location: lexer.location(),
<<<<<<< HEAD
            id: lexer.next_id()
=======
            id: lexer.next_id(),
>>>>>>> 8c0dcdd2
        }
    );

    lexer.advance();

    let mut case_blocks = Vec::new();
    if lexer.token != KeywordEndCase && lexer.token != KeywordElse {
        let body = parse_body_in_region(lexer, vec![KeywordEndCase, KeywordElse]);

        let mut current_condition = None;
        let mut current_body = vec![];
        for statement in body {
            if let Statement::CaseCondition { condition, .. } = statement {
                if let Some(condition) = current_condition {
                    let block = ConditionalBlock {
                        condition,
                        body: current_body,
                    };
                    case_blocks.push(block);
                    current_body = vec![];
                }
                current_condition = Some(condition);
            } else {
                //If no current condition is available, log a diagnostic and add an empty condition
                if current_condition.is_none() {
                    lexer.accept_diagnostic(Diagnostic::syntax_error(
                        "Missing Case-Condition".into(),
                        lexer.location(),
                    ));
                    current_condition = Some(Box::new(Statement::EmptyStatement {
                        location: lexer.location(),
                        id: lexer.next_id(),
                    }));
                }
                current_body.push(statement);
            }
        }
        if let Some(condition) = current_condition {
            let block = ConditionalBlock {
                condition,
                body: current_body,
            };
            case_blocks.push(block);
        }
    }

    let else_block = if lexer.last_token == KeywordElse {
        parse_body_in_region(lexer, vec![KeywordEndCase])
    } else {
        vec![]
    };

    let end = lexer.last_range.end;
    Statement::CaseStatement {
        selector,
        case_blocks,
        else_block,
        location: SourceRange::new(start..end),
        id: lexer.next_id(),
    }
}<|MERGE_RESOLUTION|>--- conflicted
+++ resolved
@@ -43,11 +43,7 @@
             KeywordThen,
             Statement::EmptyStatement {
                 location: lexer.location(),
-<<<<<<< HEAD
-                id: lexer.next_id()
-=======
                 id: lexer.next_id(),
->>>>>>> 8c0dcdd2
             }
         );
         lexer.advance();
@@ -86,11 +82,7 @@
         KeywordAssignment,
         Statement::EmptyStatement {
             location: lexer.location(),
-<<<<<<< HEAD
             id: lexer.next_id()
-=======
-            id: lexer.next_id(),
->>>>>>> 8c0dcdd2
         }
     );
     lexer.advance();
@@ -101,11 +93,7 @@
         KeywordTo,
         Statement::EmptyStatement {
             location: lexer.location(),
-<<<<<<< HEAD
             id: lexer.next_id(),
-=======
-            id: lexer.next_id()
->>>>>>> 8c0dcdd2
         }
     );
     lexer.advance();
@@ -181,11 +169,7 @@
         KeywordOf,
         Statement::EmptyStatement {
             location: lexer.location(),
-<<<<<<< HEAD
             id: lexer.next_id()
-=======
-            id: lexer.next_id(),
->>>>>>> 8c0dcdd2
         }
     );
 
