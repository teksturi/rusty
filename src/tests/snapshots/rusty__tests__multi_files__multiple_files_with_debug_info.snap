--- conflicted
+++ resolved
@@ -38,23 +38,8 @@
 !2 = !DIFile(filename: "file2.st", directory: "")
 !3 = !DICompositeType(tag: DW_TAG_structure_type, name: "mainProg", scope: !2, file: !2, line: 2, align: 64, flags: DIFlagPublic, elements: !4, identifier: "mainProg")
 !4 = !{}
-<<<<<<< HEAD
-!5 = distinct !DICompileUnit(language: DW_LANG_C, file: !6, producer: "RuSTy Structured text Compiler", isOptimized: false, runtimeVersion: 0, emissionKind: FullDebug, globals: !7, splitDebugInlining: false)
-!6 = !DIFile(filename: "file1.st", directory: "")
-!7 = !{!0}
-!8 = distinct !DISubprogram(name: "main", linkageName: "main", scope: !6, file: !6, line: 2, type: !9, scopeLine: 10, flags: DIFlagPublic, spFlags: DISPFlagDefinition, unit: !5, retainedNodes: !4)
-!9 = !DISubroutineType(flags: DIFlagPublic, types: !10)
-!10 = !{null}
-!11 = !DILocation(line: 10, column: 4, scope: !8)
-!12 = !DILocalVariable(name: "main", scope: !8, file: !6, line: 2, type: !13, align: 16)
-!13 = !DIBasicType(name: "int", size: 16, encoding: DW_ATE_signed, flags: DIFlagPublic)
-!14 = !DILocation(line: 2, column: 13, scope: !8)
-!15 = distinct !DISubprogram(name: "mainProg", linkageName: "mainProg", scope: !2, file: !2, line: 2, type: !9, scopeLine: 5, flags: DIFlagPublic, spFlags: DISPFlagDefinition, unit: !5, retainedNodes: !4)
-!16 = !DILocalVariable(name: "mainProg", scope: !15, file: !2, line: 2, type: !3)
-!17 = !DILocation(line: 5, column: 4, scope: !15)
-=======
 !5 = !{i32 2, !"Dwarf Version", i32 5}
-!6 = distinct !DICompileUnit(language: DW_LANG_C, file: !7, producer: "RuSTy Structured text Compiler", isOptimized: false, runtimeVersion: 0, emissionKind: FullDebug, enums: !4, globals: !8, splitDebugInlining: false)
+!6 = distinct !DICompileUnit(language: DW_LANG_C, file: !7, producer: "RuSTy Structured text Compiler", isOptimized: false, runtimeVersion: 0, emissionKind: FullDebug, globals: !8, splitDebugInlining: false)
 !7 = !DIFile(filename: "file1.st", directory: "")
 !8 = !{!0}
 !9 = distinct !DISubprogram(name: "main", linkageName: "main", scope: !7, file: !7, line: 2, type: !10, scopeLine: 10, flags: DIFlagPublic, spFlags: DISPFlagDefinition, unit: !6, retainedNodes: !4)
@@ -67,4 +52,3 @@
 !16 = distinct !DISubprogram(name: "mainProg", linkageName: "mainProg", scope: !2, file: !2, line: 2, type: !10, scopeLine: 5, flags: DIFlagPublic, spFlags: DISPFlagDefinition, unit: !6, retainedNodes: !4)
 !17 = !DILocalVariable(name: "mainProg", scope: !16, file: !2, line: 2, type: !3)
 !18 = !DILocation(line: 5, column: 4, scope: !16)
->>>>>>> dbdf3251
