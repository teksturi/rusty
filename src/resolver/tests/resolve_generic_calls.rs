--- conflicted
+++ resolved
@@ -1,7 +1,7 @@
 use crate::{
     assert_type_and_hint,
     ast::{self, flatten_expression_list, AstStatement},
-    resolver::{AnnotationMap, TypeAnnotator, StatementAnnotation},
+    resolver::{AnnotationMap, StatementAnnotation, TypeAnnotator},
     test_utils::tests::{annotate, index},
     typesystem::{
         DataTypeInformation, BYTE_TYPE, DINT_TYPE, INT_TYPE, LREAL_TYPE, LWORD_TYPE, REAL_TYPE,
@@ -822,163 +822,6 @@
     }
 }
 
-<<<<<<< HEAD
-
-#[test]
-fn generic_string_functions_are_annotated_correctly() {
-    let (unit, index) = index(
-        "
-        FUNCTION foo<T: ANY_STRING> : T
-        VAR_INPUT {ref}
-            in : T;
-        END_VAR        
-        END_FUNCTION
-
-        FUNCTION foo__STRING : STRING
-        VAR_INPUT {ref}
-            param : STRING;
-        END_VAR
-        END_FUNCTION
-
-        PROGRAM main
-        VAR
-            s1 : STRING;
-        END_VAR
-            s1 := '     this is   a  very   long          sentence   with plenty  of    characters.';
-            foo(s1);
-        END_PROGRAM
-        ",
-    );
-
-    let (annotations, _) = TypeAnnotator::visit_unit(&index, &unit);   
-
-    let mut functions = vec![];
-    let mut values = vec![];
-    annotations.type_map.iter().map(|(_, v)| v).for_each(|v|
-        match v {
-            StatementAnnotation::Function { .. } => functions.push(v),
-            StatementAnnotation::Value { resulting_type: res_type } => values.push(res_type),
-            _ => (),
-        }
-    );    
-
-    assert_eq!(
-        functions[0], 
-        &StatementAnnotation::Function {
-            return_type: "__foo__STRING_return".to_string(),
-            qualified_name: "foo__STRING".to_string(),
-            call_name: None,
-        }
-    );
-
-    assert_eq!(
-        values[0],
-        &String::from("__STRING_80"),
-    )
-}
-
-#[test]
-fn generic_string_functions_with_non_default_length_are_annotated_correctly() {
-    let (unit, index) = index(
-        "
-        FUNCTION foo<T: ANY_STRING> : T
-        VAR_INPUT {ref}
-            in : T;
-        END_VAR      
-        VAR_OUTPUT {ref}
-            out : T;
-        END_VAR
-        END_FUNCTION
-
-        FUNCTION foo__STRING : STRING[100]
-        VAR_INPUT {ref}
-            param : STRING[100];
-        END_VAR
-        VAR_OUTPUT
-            s : STRING[100];
-        END_VAR
-            s := param;
-        END_FUNCTION
-
-        PROGRAM main
-        VAR
-            s1 : STRING;
-            s2 : STRING[100];
-        END_VAR
-            s1 := '     this is   a  very   long          sentence   with plenty  of      characters and weird spacing.';
-            s2 := foo(s1);
-        END_PROGRAM
-        ",
-    );
-
-    let (annotations, _) = TypeAnnotator::visit_unit(&index, &unit);   
-
-    let mut functions = vec![];
-    let mut values = vec![];
-    annotations.type_map.iter().map(|(_, v)| v).for_each(|v|
-        match v {
-            StatementAnnotation::Function { .. } => functions.push(v),
-            StatementAnnotation::Value { resulting_type: res_type } => values.push(res_type),
-            _ => (),
-        }
-    );
-
-    assert_eq!(
-        functions[0], 
-        &StatementAnnotation::Function {
-            return_type: "__foo__STRING_return".to_string(),
-            qualified_name: "foo__STRING".to_string(),
-            call_name: None,
-        }
-    );
-
-    assert_eq!(
-        values[0],
-        &String::from("__STRING_100"),
-    )
-}
-
-#[test]
-fn generic_return_type_name_resolved_correctly() {
-    let (unit, index) = index(
-        "
-    FUNCTION foo<T: ANY_INT> : T
-    VAR_INPUT
-        param: T;
-    END_VAR
-    END_FUNCTION
-
-    FUNCTION main
-        foo(3);
-    END_FUNCTION",
-    );
-
-    let (annotations, _) = TypeAnnotator::visit_unit(&index, &unit);   
-
-    let mut functions = vec![];
-    let mut values = vec![];
-    annotations.type_map.iter().map(|(_, v)| v).for_each(|v|
-        match v {
-            StatementAnnotation::Function { .. } => functions.push(v),
-            StatementAnnotation::Value { resulting_type: res_type } => values.push(res_type),
-            _ => (),
-        }
-    );
-
-    assert_eq!(
-        functions[0], 
-        &StatementAnnotation::Function {
-            return_type: "DINT".to_string(),
-            qualified_name: "foo".to_string(),
-            call_name: Some("foo__DINT".to_string()),
-        }
-    );
-
-    assert_eq!(
-        values[0],
-        &String::from("DINT"),
-    )
-=======
 #[test]
 fn resolved_generic_any_real_call_with_ints_added_to_index() {
     // Make sure INTs implementations were not added to index
@@ -1037,5 +880,163 @@
             .unwrap()
             .get_type_name()
     );
->>>>>>> 09908838
+}
+
+#[test]
+fn generic_string_functions_are_annotated_correctly() {
+    let (unit, index) = index(
+        "
+        FUNCTION foo<T: ANY_STRING> : T
+        VAR_INPUT {ref}
+            in : T;
+        END_VAR        
+        END_FUNCTION
+
+        FUNCTION foo__STRING : STRING
+        VAR_INPUT {ref}
+            param : STRING;
+        END_VAR
+        END_FUNCTION
+
+        PROGRAM main
+        VAR
+            s1 : STRING;
+        END_VAR
+            s1 := '     this is   a  very   long          sentence   with plenty  of    characters.';
+            foo(s1);
+        END_PROGRAM
+        ",
+    );
+
+    let (annotations, _) = TypeAnnotator::visit_unit(&index, &unit);
+
+    let mut functions = vec![];
+    let mut values = vec![];
+    annotations
+        .type_map
+        .iter()
+        .map(|(_, v)| v)
+        .for_each(|v| match v {
+            StatementAnnotation::Function { .. } => functions.push(v),
+            StatementAnnotation::Value {
+                resulting_type: res_type,
+            } => values.push(res_type),
+            _ => (),
+        });
+
+    assert_eq!(
+        functions[0],
+        &StatementAnnotation::Function {
+            return_type: "__foo__STRING_return".to_string(),
+            qualified_name: "foo__STRING".to_string(),
+            call_name: None,
+        }
+    );
+
+    assert_eq!(values[0], &String::from("__STRING_80"),)
+}
+
+#[test]
+fn generic_string_functions_with_non_default_length_are_annotated_correctly() {
+    let (unit, index) = index(
+        "
+        FUNCTION foo<T: ANY_STRING> : T
+        VAR_INPUT {ref}
+            in : T;
+        END_VAR      
+        VAR_OUTPUT {ref}
+            out : T;
+        END_VAR
+        END_FUNCTION
+
+        FUNCTION foo__STRING : STRING[100]
+        VAR_INPUT {ref}
+            param : STRING[100];
+        END_VAR
+        VAR_OUTPUT
+            s : STRING[100];
+        END_VAR
+            s := param;
+        END_FUNCTION
+
+        PROGRAM main
+        VAR
+            s1 : STRING;
+            s2 : STRING[100];
+        END_VAR
+            s1 := '     this is   a  very   long          sentence   with plenty  of      characters and weird spacing.';
+            s2 := foo(s1);
+        END_PROGRAM
+        ",
+    );
+
+    let (annotations, _) = TypeAnnotator::visit_unit(&index, &unit);
+
+    let mut functions = vec![];
+    let mut values = vec![];
+    annotations
+        .type_map
+        .iter()
+        .map(|(_, v)| v)
+        .for_each(|v| match v {
+            StatementAnnotation::Function { .. } => functions.push(v),
+            StatementAnnotation::Value {
+                resulting_type: res_type,
+            } => values.push(res_type),
+            _ => (),
+        });
+
+    assert_eq!(
+        functions[0],
+        &StatementAnnotation::Function {
+            return_type: "__foo__STRING_return".to_string(),
+            qualified_name: "foo__STRING".to_string(),
+            call_name: None,
+        }
+    );
+
+    assert_eq!(values[0], &String::from("__STRING_100"),)
+}
+
+#[test]
+fn generic_return_type_name_resolved_correctly() {
+    let (unit, index) = index(
+        "
+    FUNCTION foo<T: ANY_INT> : T
+    VAR_INPUT
+        param: T;
+    END_VAR
+    END_FUNCTION
+
+    FUNCTION main
+        foo(3);
+    END_FUNCTION",
+    );
+
+    let (annotations, _) = TypeAnnotator::visit_unit(&index, &unit);
+
+    let mut functions = vec![];
+    let mut values = vec![];
+    annotations
+        .type_map
+        .iter()
+        .map(|(_, v)| v)
+        .for_each(|v| match v {
+            StatementAnnotation::Function { .. } => functions.push(v),
+            StatementAnnotation::Value {
+                resulting_type: res_type,
+            } => values.push(res_type),
+            _ => (),
+        });
+
+    assert_eq!(
+        functions[0],
+        &StatementAnnotation::Function {
+            return_type: "DINT".to_string(),
+            qualified_name: "foo".to_string(),
+            call_name: Some("foo__DINT".to_string()),
+        }
+    );
+
+    assert_eq!(values[0], &String::from("DINT"),)
 }