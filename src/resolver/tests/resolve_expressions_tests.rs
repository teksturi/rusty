use core::panic;

use crate::{
    ast::{self, AstStatement, DataType, Pou, UserTypeDeclaration},
    index::{Index, VariableType},
    resolver::{AnnotationMap, AnnotationMapImpl, StatementAnnotation},
    test_utils::tests::annotate,
    typesystem::{
        DataTypeInformation, BOOL_TYPE, BYTE_TYPE, DINT_TYPE, DWORD_TYPE, INT_TYPE, LREAL_TYPE,
        REAL_TYPE, SINT_TYPE, UINT_TYPE, USINT_TYPE, VOID_TYPE,
    },
};

use crate::{test_utils::tests::index, TypeAnnotator};

#[macro_export]
macro_rules! assert_type_and_hint {
    ($annotations:expr, $index:expr, $stmt:expr, $expected_type:expr, $expected_type_hint:expr) => {
        assert_eq!(
            (
                $crate::resolver::AnnotationMap::get_type($annotations, $stmt, $index),
                $crate::resolver::AnnotationMap::get_type_hint($annotations, $stmt, $index),
            ),
            (
                $index.get_type($expected_type).ok(),
                $expected_type_hint.and_then(|n| $index.get_type(n).ok())
            )
        );
    };
}
#[test]
fn binary_expressions_resolves_types() {
    let (unit, index) = index(
        "PROGRAM PRG
            1 + 2;
            1 + 2000;
            2147483648 + 1;
        END_PROGRAM",
    );
    let (annotations, _) = TypeAnnotator::visit_unit(&index, &unit);
    let statements = &unit.implementations[0].statements;

    let expected_types = vec!["DINT", "DINT", "LINT"];

    let types: Vec<&str> = statements
        .iter()
        .map(|s| annotations.get_type_or_void(s, &index).get_name())
        .collect();

    assert_eq!(expected_types, types);
}

#[test]
fn binary_expressions_resolves_types_for_mixed_signed_ints() {
    let (unit, mut index) = index(
        "PROGRAM PRG
            VAR a : INT; END_VAR
            a + UINT#7;
        END_PROGRAM",
    );
    let annotations = annotate(&unit, &mut index);
    let statements = &unit.implementations[0].statements;
    if let AstStatement::BinaryExpression { left, right, .. } = &statements[0] {
        assert_type_and_hint!(&annotations, &index, left, INT_TYPE, Some(DINT_TYPE));
        assert_type_and_hint!(&annotations, &index, right, UINT_TYPE, Some(DINT_TYPE));
        assert_type_and_hint!(&annotations, &index, &statements[0], DINT_TYPE, None);
    } else {
        unreachable!()
    }
}

#[test]
#[ignore = "Types on builtin types are not correctly annotated"]
fn expt_binary_expression() {
    fn get_params(stmt: &AstStatement) -> (&AstStatement, &AstStatement) {
        if let AstStatement::CallStatement { parameters, .. } = stmt {
            if let &[left, right] =
                ast::flatten_expression_list(parameters.as_ref().as_ref().unwrap()).as_slice()
            {
                return (left, right);
            }
        }
        panic!("could not deconstruct call")
    }

    let (unit, mut index) = index(
        "
        PROGRAM PRG
            VAR 
                a,b : DINT; 
                c,d : REAL;
                e,f : LREAL;
            END_VAR
            //DINTS
            a ** b; //DINT * DINT -> hint : DINT * DINT result DINT
            a ** d; //DINT * REAL -> hint : REAL * REAL result REAL
            a ** f; //DINT * LREAL -> hint : LREAL * LREAL result LREAL

            // REALS
            c ** b; //REAL * DINT -> hint : REAL * DINT result REAL
            c ** d; //REAL * REAL -> hint : REAL * REAL result REAL
            c ** f; //REAL * LREAL -> hint : LREAL * LREAL result LREAL

            // LREALS
            e ** b; //LREAL * DINT -> hint : REAL * DINT result REAL
            e ** d; //LREAL * REAL -> hint : LREAL * LREAL result LREAL
            e ** f; //LREAL * LREAL -> hint : LREAL * LREAL result LREAL
        END_PROGRAM",
    );
    let annotations = annotate(&unit, &mut index);
    let statements = &unit.implementations[0].statements;
    //DINT
    let (left, right) = get_params(&statements[0]);
    assert_type_and_hint!(&annotations, &index, left, DINT_TYPE, None);
    assert_type_and_hint!(&annotations, &index, right, DINT_TYPE, None);
    assert_type_and_hint!(&annotations, &index, &statements[0], DINT_TYPE, None);
    let (left, right) = get_params(&statements[1]);
    assert_type_and_hint!(&annotations, &index, left, DINT_TYPE, Some(REAL_TYPE));
    assert_type_and_hint!(&annotations, &index, right, REAL_TYPE, None);
    assert_type_and_hint!(&annotations, &index, &statements[1], REAL_TYPE, None);
    let (left, right) = get_params(&statements[2]);
    assert_type_and_hint!(&annotations, &index, left, DINT_TYPE, Some(LREAL_TYPE));
    assert_type_and_hint!(&annotations, &index, right, LREAL_TYPE, None);
    assert_type_and_hint!(&annotations, &index, &statements[2], LREAL_TYPE, None);

    //REAL
    let (left, right) = get_params(&statements[3]);
    assert_type_and_hint!(&annotations, &index, left, REAL_TYPE, None);
    assert_type_and_hint!(&annotations, &index, right, DINT_TYPE, None);
    assert_type_and_hint!(&annotations, &index, &statements[3], REAL_TYPE, None);
    let (left, right) = get_params(&statements[4]);
    assert_type_and_hint!(&annotations, &index, left, REAL_TYPE, None);
    assert_type_and_hint!(&annotations, &index, right, REAL_TYPE, None);
    assert_type_and_hint!(&annotations, &index, &statements[4], REAL_TYPE, None);
    let (left, right) = get_params(&statements[5]);
    assert_type_and_hint!(&annotations, &index, left, REAL_TYPE, Some(LREAL_TYPE));
    assert_type_and_hint!(&annotations, &index, right, LREAL_TYPE, None);
    assert_type_and_hint!(&annotations, &index, &statements[5], LREAL_TYPE, None);

    //LREAL
    let (left, right) = get_params(&statements[6]);
    assert_type_and_hint!(&annotations, &index, left, LREAL_TYPE, None);
    assert_type_and_hint!(&annotations, &index, right, DINT_TYPE, None);
    assert_type_and_hint!(&annotations, &index, &statements[6], LREAL_TYPE, None);
    let (left, right) = get_params(&statements[7]);
    assert_type_and_hint!(&annotations, &index, left, LREAL_TYPE, None);
    assert_type_and_hint!(&annotations, &index, right, REAL_TYPE, Some(LREAL_TYPE));
    assert_type_and_hint!(&annotations, &index, &statements[7], LREAL_TYPE, None);
    let (left, right) = get_params(&statements[8]);
    assert_type_and_hint!(&annotations, &index, left, LREAL_TYPE, None);
    assert_type_and_hint!(&annotations, &index, right, LREAL_TYPE, None);
    assert_type_and_hint!(&annotations, &index, &statements[8], LREAL_TYPE, None);
}

#[test]
fn binary_expressions_resolves_types_for_literals_directly() {
    let (unit, mut index) = index(
        "PROGRAM PRG
            VAR a : BYTE; END_VAR
            a := a + 7;
            a := 7;
        END_PROGRAM",
    );
    let annotations = annotate(&unit, &mut index);
    let statements = &unit.implementations[0].statements;

    if let AstStatement::Assignment {
        right: addition, ..
    } = &statements[0]
    {
        // a + 7 --> DINT (BYTE hint)
        assert_type_and_hint!(&annotations, &index, addition, DINT_TYPE, Some(BYTE_TYPE));
        if let AstStatement::BinaryExpression {
            left: a,
            right: seven,
            ..
        } = addition.as_ref()
        {
            // a --> BYTE (DINT hint)
            assert_type_and_hint!(&annotations, &index, a, BYTE_TYPE, Some(DINT_TYPE));
            // 7 --> DINT (no hint)
            assert_type_and_hint!(&annotations, &index, seven, DINT_TYPE, None);
        } else {
            unreachable!()
        }
    } else {
        unreachable!()
    }

    if let AstStatement::Assignment { right: seven, .. } = &statements[1] {
        assert_type_and_hint!(&annotations, &index, seven, DINT_TYPE, Some(BYTE_TYPE));
    } else {
        unreachable!()
    }
}

#[test]
fn addition_substraction_expression_with_pointers_resolves_to_pointer_type() {
    let (unit, mut index) = index(
        "PROGRAM PRG
            VAR a : REF_TO BYTE; b : BYTE; END_VAR
            a := &b + 7;
            a := a + 7 + 1;
            a := 7 + &b;
        END_PROGRAM",
    );
    let annotations = annotate(&unit, &mut index);
    let statements = &unit.implementations[0].statements;

    if let AstStatement::Assignment {
        right: addition, ..
    } = &statements[0]
    {
        assert_type_and_hint!(
            &annotations,
            &index,
            addition,
            "POINTER_TO_BYTE",
            Some("__PRG_a")
        );
    }
    if let AstStatement::Assignment {
        right: addition, ..
    } = &statements[1]
    {
        assert_type_and_hint!(&annotations, &index, addition, "__PRG_a", Some("__PRG_a"));
        if let AstStatement::BinaryExpression { left, .. } = &**addition {
            assert_type_and_hint!(&annotations, &index, left, "__PRG_a", None);
        }
    }
    if let AstStatement::Assignment {
        right: addition, ..
    } = &statements[2]
    {
        assert_type_and_hint!(
            &annotations,
            &index,
            addition,
            "POINTER_TO_BYTE",
            Some("__PRG_a")
        );
    }
}

#[test]
fn equality_with_pointers_is_bool() {
    let (unit, mut index) = index(
        "PROGRAM PRG
            VAR a : REF_TO BYTE; b : BOOL; END_VAR
            b := a > 7;
            b := 0 = a;
        END_PROGRAM",
    );
    let annotations = annotate(&unit, &mut index);
    let statements = &unit.implementations[0].statements;

    if let AstStatement::Assignment {
        right: addition, ..
    } = &statements[0]
    {
        assert_type_and_hint!(&annotations, &index, addition, BOOL_TYPE, Some(BOOL_TYPE));
    }
    if let AstStatement::Assignment {
        right: addition, ..
    } = &statements[1]
    {
        assert_type_and_hint!(&annotations, &index, addition, BOOL_TYPE, Some(BOOL_TYPE));
    }
}

#[test]
fn complex_expressions_resolves_types_for_literals_directly() {
    let (unit, mut index) = index(
        "PROGRAM PRG
            VAR 
                a : BYTE; 
                b : SINT; 
                c : INT; 
            END_VAR
            a := ((b + USINT#7) - c);
        END_PROGRAM",
    );
    let annotations = annotate(&unit, &mut index);
    let statements = &unit.implementations[0].statements;

    if let AstStatement::Assignment { right, .. } = &statements[0] {
        // ((b + USINT#7) - c)
        assert_type_and_hint!(&annotations, &index, right, DINT_TYPE, Some(BYTE_TYPE));
        if let AstStatement::BinaryExpression { left, right: c, .. } = right.as_ref() {
            // c
            assert_type_and_hint!(&annotations, &index, c, INT_TYPE, Some(DINT_TYPE));
            // (b + USINT#7)
            assert_type_and_hint!(&annotations, &index, left, DINT_TYPE, None);

            if let AstStatement::BinaryExpression {
                left: b,
                right: seven,
                ..
            } = left.as_ref()
            {
                //b
                assert_type_and_hint!(&annotations, &index, b, SINT_TYPE, Some(DINT_TYPE));
                // USINT#7
                assert_type_and_hint!(&annotations, &index, seven, USINT_TYPE, Some(DINT_TYPE));
            } else {
                unreachable!()
            }
        } else {
            unreachable!()
        }
        // 7 --> DINT (BYTE hint)
    } else {
        unreachable!()
    }
}

#[test]
fn unary_expressions_resolves_types() {
    let (unit, index) = index(
        "PROGRAM PRG
            NOT TRUE;
            -(2+3);
            -0.2;
        END_PROGRAM",
    );
    let (annotations, _) = TypeAnnotator::visit_unit(&index, &unit);
    let statements = &unit.implementations[0].statements;

    let expected_types = vec!["BOOL", "DINT", "REAL"];

    let types: Vec<&str> = statements
        .iter()
        .map(|s| annotations.get_type_or_void(s, &index).get_name())
        .collect();

    assert_eq!(expected_types, types);
}

#[test]
fn binary_expressions_resolves_types_with_floats() {
    let (unit, index) = index(
        "PROGRAM PRG
            1 + 2.2;
            1.1 + 2000;
            2000.0 + 1.0;
        END_PROGRAM",
    );
    let (annotations, _) = TypeAnnotator::visit_unit(&index, &unit);
    let statements = &unit.implementations[0].statements;

    let expected_types = vec!["REAL", "REAL", "REAL"];
    for (i, s) in statements.iter().enumerate() {
        assert_eq!(
            expected_types[i],
            annotations.get_type_or_void(s, &index).get_name(),
            "{:#?}",
            s
        );
    }
}

#[test]
fn binary_expressions_resolves_types_with_float_comparisons() {
    //GIVEN some comparison expressions with floats
    let (unit, mut index) = index(
        "PROGRAM PRG
            VAR a, b : REAL END_VAR
                a < b;
                a = b;
                a >= b;
        END_PROGRAM",
    );

    //WHEN I annotate the code
    let annotations = annotate(&unit, &mut index);
    let statements = &unit.implementations[0].statements;

    //I want the expressions to be of type BOOL, the left and right of type REAL
    for s in statements.iter() {
        assert_type_and_hint!(&annotations, &index, s, BOOL_TYPE, None);

        if let AstStatement::BinaryExpression { left, right, .. } = s {
            assert_type_and_hint!(&annotations, &index, left, REAL_TYPE, None);
            assert_type_and_hint!(&annotations, &index, right, REAL_TYPE, None);
        } else {
            unreachable!()
        }
    }
}

#[test]
fn binary_expressions_resolves_types_of_literals_with_float_comparisons() {
    //GIVEN some comparison expressions with floats
    let (unit, mut index) = index(
        "PROGRAM PRG
            VAR a : REAL END_VAR
                a < 1;
        END_PROGRAM",
    );

    //WHEN I annotate the code
    let annotations = annotate(&unit, &mut index);
    let statements = &unit.implementations[0].statements;

    //I want the '1' to be treated as a real right away (no casting involved)
    for s in statements.iter() {
        assert_type_and_hint!(&annotations, &index, s, BOOL_TYPE, None);

        if let AstStatement::BinaryExpression { left, right, .. } = s {
            assert_type_and_hint!(&annotations, &index, left, REAL_TYPE, None);
            assert_type_and_hint!(&annotations, &index, right, REAL_TYPE, None);
        } else {
            unreachable!()
        }
    }
}

#[test]
fn local_variables_resolves_types() {
    let (unit, index) = index(
        "PROGRAM PRG
            VAR
                b : BYTE;
                w : WORD;
                dw : DWORD;
                lw : LWORD;
                si : SINT;
                usi : USINT;
                i : INT;
                ui : UINT;
                di : DINT;
                udi : UDINT;
                li : LINT;
                uli : ULINT;
            END_VAR

            b;
            w;
            dw;
            lw;
            si;
            usi;
            i;
            ui;
            di;
            udi;
            li;
            uli;
        END_PROGRAM",
    );
    let (annotations, _) = TypeAnnotator::visit_unit(&index, &unit);
    let statements = &unit.implementations[0].statements;

    let expected_types = vec![
        "BYTE", "WORD", "DWORD", "LWORD", "SINT", "USINT", "INT", "UINT", "DINT", "UDINT", "LINT",
        "ULINT",
    ];
    let type_names: Vec<&str> = statements
        .iter()
        .map(|s| annotations.get_type_or_void(s, &index).get_name())
        .collect();

    assert_eq!(format!("{:?}", expected_types), format!("{:?}", type_names));
}

#[test]
fn global_resolves_types() {
    let (unit, index) = index(
        "
        VAR_GLOBAL
            b : BYTE;
            w : WORD;
            dw : DWORD;
            lw : LWORD;
            si : SINT;
            usi : USINT;
            i : INT;
            ui : UINT;
            di : DINT;
            udi : UDINT;
            li : LINT;
            uli : ULINT;
        END_VAR
        
        PROGRAM PRG
            b;
            w;
            dw;
            lw;
            si;
            usi;
            i;
            ui;
            di;
            udi;
            li;
            uli;
        END_PROGRAM",
    );
    let (annotations, _) = TypeAnnotator::visit_unit(&index, &unit);
    let statements = &unit.implementations[0].statements;

    let expected_types = vec![
        "BYTE", "WORD", "DWORD", "LWORD", "SINT", "USINT", "INT", "UINT", "DINT", "UDINT", "LINT",
        "ULINT",
    ];
    let type_names: Vec<&str> = statements
        .iter()
        .map(|s| annotations.get_type_or_void(s, &index).get_name())
        .collect();

    assert_eq!(format!("{:?}", expected_types), format!("{:?}", type_names));
}

#[test]
fn global_initializers_resolves_types() {
    let (unit, index) = index(
        "
        VAR_GLOBAL
            b : BYTE := 0;
            w : WORD := 0;
            dw : DWORD := 0;
            lw : LWORD := 0;
            si : SINT := 0;
            usi : USINT := 0;
            i : INT := 0;
            ui : UINT := 0;
            di : DINT := 0;
            udi : UDINT := 0;
            li : LINT := 0;
            uli : ULINT := 0;
        END_VAR
        ",
    );
    let (annotations, _) = TypeAnnotator::visit_unit(&index, &unit);
    let statements: Vec<&AstStatement> = unit.global_vars[0]
        .variables
        .iter()
        .map(|it| it.initializer.as_ref().unwrap())
        .collect();

    let expected_types = vec![
        "DINT", "DINT", "DINT", "DINT", "DINT", "DINT", "DINT", "DINT", "DINT", "DINT", "DINT",
        "DINT",
    ];
    let type_names: Vec<&str> = statements
        .iter()
        .map(|s| annotations.get_type_or_void(s, &index).get_name())
        .collect();

    assert_eq!(format!("{:?}", expected_types), format!("{:?}", type_names));
}

#[test]
fn resolve_binary_expressions() {
    let (unit, index) = index(
        "
        VAR_GLOBAL
            b : BYTE;
            w : WORD;
            dw : DWORD;
            lw : LWORD;
            si : SINT;
            usi : USINT;
            i : INT;
            ui : UINT;
            di : DINT;
            udi : UDINT;
            li : LINT;
            uli : ULINT;
        END_VAR
        
        PROGRAM PRG
            b + b;
            b + w;
            b + dw;
            b + lw;
            b + si;
            b + usi;
            b + i;
            b + ui;
            b + di;
            b + udi;
            b + li;
            b + uli;
        END_PROGRAM",
    );
    let (annotations, _) = TypeAnnotator::visit_unit(&index, &unit);
    let statements = &unit.implementations[0].statements;

    let expected_types = vec![
        "DINT", "DINT", "DINT", "LWORD", "DINT", "DINT", "DINT", "DINT", "DINT", "DINT", "LINT",
        "ULINT",
    ];
    let type_names: Vec<&str> = statements
        .iter()
        .map(|s| annotations.get_type_or_void(s, &index).get_name())
        .collect();

    assert_eq!(format!("{:?}", expected_types), format!("{:?}", type_names));
}

#[test]
fn necessary_promotions_should_be_type_hinted() {
    // GIVEN  BYTE + DINT, BYTE < DINT
    let (unit, mut index) = index(
        "
        VAR_GLOBAL
            b : BYTE;
            di : DINT;
       END_VAR
        
        PROGRAM PRG
            b + di;
            b < di;
        END_PROGRAM",
    );

    //WHEN it gets annotated
    let annotations = annotate(&unit, &mut index);
    let statements = &unit.implementations[0].statements;

    // THEN we want a hint to promote b to DINT, BYTE + DINT should be treated as DINT
    if let AstStatement::BinaryExpression { left, .. } = &statements[0] {
        assert_eq!(
            annotations.get_type(&statements[0], &index),
            index.find_effective_type_by_name("DINT")
        );
        assert_eq!(
            (
                annotations.get_type(left.as_ref(), &index),
                annotations.get_type_hint(left.as_ref(), &index)
            ),
            (
                index.find_effective_type_by_name("BYTE"),
                index.find_effective_type_by_name("DINT")
            )
        );
    } else {
        unreachable!();
    }

    // THEN we want a hint to promote b to DINT, BYTE < DINT should be treated as BOOL
    if let AstStatement::BinaryExpression { left, .. } = &statements[1] {
        assert_eq!(
            annotations.get_type(&statements[1], &index),
            index.find_effective_type_by_name("BOOL")
        );
        assert_eq!(
            (
                annotations.get_type(left.as_ref(), &index),
                annotations.get_type_hint(left.as_ref(), &index)
            ),
            (
                index.find_effective_type_by_name("BYTE"),
                index.find_effective_type_by_name("DINT")
            )
        );
    } else {
        unreachable!();
    }
}

#[test]
fn necessary_promotions_between_real_and_literal_should_be_type_hinted() {
    // GIVEN  REAL > DINT
    let (unit, mut index) = index(
        "
        VAR_GLOBAL
            f : REAL;
       END_VAR
        
        PROGRAM PRG
            f > 0;
        END_PROGRAM",
    );

    //WHEN it gets annotated
    let annotations = annotate(&unit, &mut index);
    let statements = &unit.implementations[0].statements;

    // THEN we want '0' to be treated as a REAL right away, the result of f > 0 should be type bool
    if let AstStatement::BinaryExpression { right, .. } = &statements[0] {
        assert_eq!(
            annotations.get_type(&statements[0], &index),
            index.find_effective_type_by_name("BOOL")
        );

        assert_type_and_hint!(&annotations, &index, &statements[0], BOOL_TYPE, None);
        assert_type_and_hint!(&annotations, &index, right.as_ref(), REAL_TYPE, None);
    } else {
        unreachable!();
    }
}

#[test]
fn complex_expressions_resolve_types() {
    let (unit, index) = index(
        "PROGRAM PRG
            VAR
                b : BYTE;
                w : WORD;
                dw : DWORD;
                lw : LWORD;
                si : SINT;
                usi : USINT;
                i : INT;
                ui : UINT;
                di : DINT;
                udi : UDINT;
                li : LINT;
                uli : ULINT;
                r : REAL;
            END_VAR

            b + w * di + li;
            b + w + di;
            b + w * di + r;
        END_PROGRAM",
    );
    let (annotations, _) = TypeAnnotator::visit_unit(&index, &unit);
    let statements = &unit.implementations[0].statements;

    let expected_types = vec!["LINT", "DINT", "REAL"];
    let type_names: Vec<&str> = statements
        .iter()
        .map(|s| annotations.get_type_or_void(s, &index).get_name())
        .collect();

    assert_eq!(format!("{:?}", expected_types), format!("{:?}", type_names));
}

#[test]
fn pointer_expressions_resolve_types() {
    let (unit, index) = index(
        "PROGRAM PRG
            VAR
                i : REF_TO INT;
                y : REF_TO MyInt;
                a : MyIntRef;
                b : MyAliasRef;
            END_VAR

            i;
            i^;

            y;
            y^;

            a;
            a^;

            b;
            b^;
        END_PROGRAM
        
        TYPE MyInt: INT := 7; END_TYPE 
        TYPE MyIntRef: REF_TO INT; END_TYPE 
        TYPE MyAliasRef: REF_TO MyInt; END_TYPE 

        ",
    );
    let (annotations, _) = TypeAnnotator::visit_unit(&index, &unit);
    let statements = &unit.implementations[0].statements;

    let expected_types = vec![
        "__PRG_i",
        "INT",
        "__PRG_y",
        "INT",
        "MyIntRef",
        "INT",
        "MyAliasRef",
        "INT",
    ];
    let type_names: Vec<&str> = statements
        .iter()
        .map(|s| annotations.get_type_or_void(s, &index).get_name())
        .collect();

    assert_eq!(format!("{:?}", expected_types), format!("{:?}", type_names));
}

#[test]
fn array_expressions_resolve_types() {
    let (unit, index) = index(
        "PROGRAM PRG
            VAR
                i : ARRAY[0..10] OF INT;
                y : ARRAY[0..10] OF MyInt;
                a : MyIntArray;
                b : MyAliasArray;
            END_VAR

            i;
            i[2];

            y;
            y[2];

            a;
            a[2];

            b;
            b[2];
        END_PROGRAM
        
        TYPE MyInt: INT := 7; END_TYPE 
        TYPE MyIntArray: ARRAY[0..10] OF INT := 7; END_TYPE 
        TYPE MyAliasArray: ARRAY[0..10] OF MyInt := 7; END_TYPE 

        ",
    );
    let (annotations, _) = TypeAnnotator::visit_unit(&index, &unit);
    let statements = &unit.implementations[0].statements;

    let expected_types = vec![
        "__PRG_i",
        "INT",
        "__PRG_y",
        "INT",
        "MyIntArray",
        "INT",
        "MyAliasArray",
        "INT",
    ];
    let type_names: Vec<&str> = statements
        .iter()
        .map(|s| annotations.get_type_or_void(s, &index).get_name())
        .collect();

    assert_eq!(format!("{:?}", expected_types), format!("{:?}", type_names));
}

#[test]
fn qualified_expressions_resolve_types() {
    let (unit, index) = index(
        "
         PROGRAM Other
            VAR_INPUT
                b : BYTE;
                w : WORD;
                dw : DWORD;
                lw : LWORD;
            END_VAR
        END_PROGRAM   

        PROGRAM PRG
            Other.b;
            Other.w;
            Other.dw;
            Other.lw;
            Other.b + Other.w;
            Other.b + Other.w + Other.dw;
            Other.b + Other.w + Other.dw + Other.lw;
        END_PROGRAM",
    );
    let (annotations, _) = TypeAnnotator::visit_unit(&index, &unit);
    let statements = &unit.implementations[1].statements;

    let expected_types = vec!["BYTE", "WORD", "DWORD", "LWORD", "DINT", "DINT", "LWORD"];
    let type_names: Vec<&str> = statements
        .iter()
        .map(|s| annotations.get_type_or_void(s, &index).get_name())
        .collect();

    assert_eq!(format!("{:?}", expected_types), format!("{:?}", type_names));
}

#[test]
fn pou_expressions_resolve_types() {
    let (unit, index) = index(
        "
        PROGRAM OtherPrg
        END_PROGRAM   

        FUNCTION OtherFunc : INT
        END_FUNCTION

        FUNCTION_BLOCK OtherFuncBlock
        END_FUNCTION_BLOCK

        PROGRAM PRG
            OtherPrg;
            OtherFunc;
            OtherFuncBlock;
        END_PROGRAM",
    );
    let (annotations, _) = TypeAnnotator::visit_unit(&index, &unit);
    let statements = &unit.implementations[3].statements;

    //none of these pou's should really resolve to a type
    let expected_types = vec![VOID_TYPE, VOID_TYPE, VOID_TYPE];
    let type_names: Vec<&str> = statements
        .iter()
        .map(|s| annotations.get_type_or_void(s, &index).get_name())
        .collect();
    assert_eq!(format!("{:?}", expected_types), format!("{:?}", type_names));

    assert_eq!(
        Some(&StatementAnnotation::Program {
            qualified_name: "OtherPrg".into()
        }),
        annotations.get(&statements[0])
    );
    assert_eq!(
        Some(&StatementAnnotation::Function {
            qualified_name: "OtherFunc".into(),
            return_type: "INT".into(),
            call_name: None,
        }),
        annotations.get(&statements[1])
    );
    assert_eq!(
        Some(&StatementAnnotation::Type {
            type_name: "OtherFuncBlock".into()
        }),
        annotations.get(&statements[2])
    );
}

#[test]
fn assignment_expressions_resolve_types() {
    let (unit, index) = index(
        "
        PROGRAM PRG
            VAR
                x : INT;
                y : BYTE;
                z : LWORD;
            END_VAR

            x := y;
            z := x;
        END_PROGRAM",
    );
    let (annotations, _) = TypeAnnotator::visit_unit(&index, &unit);
    let statements = &unit.implementations[0].statements;

    let expected_types = vec![VOID_TYPE, VOID_TYPE];
    let type_names: Vec<&str> = statements
        .iter()
        .map(|s| annotations.get_type_or_void(s, &index).get_name())
        .collect();

    assert_eq!(format!("{:?}", expected_types), format!("{:?}", type_names));

    if let AstStatement::Assignment { left, right, .. } = &statements[0] {
        assert_eq!(annotations.get_type_or_void(left, &index).get_name(), "INT");
        assert_eq!(
            annotations.get_type_or_void(right, &index).get_name(),
            "BYTE"
        );
    } else {
        panic!("expected assignment")
    }
    if let AstStatement::Assignment { left, right, .. } = &statements[1] {
        assert_eq!(
            annotations.get_type_or_void(left, &index).get_name(),
            "LWORD"
        );
        assert_eq!(
            annotations.get_type_or_void(right, &index).get_name(),
            "INT"
        );
    } else {
        panic!("expected assignment")
    }
}

#[test]
fn qualified_expressions_to_structs_resolve_types() {
    let (unit, index) = index(
        "
        TYPE NextStruct: STRUCT
            b : BYTE;
            w : WORD;
            dw : DWORD;
            lw : LWORD;
        END_STRUCT
        END_TYPE
 
        TYPE MyStruct: STRUCT
            b : BYTE;
            w : WORD;
            dw : DWORD;
            lw : LWORD;
            next : NextStruct;
        END_STRUCT
        END_TYPE

        PROGRAM PRG
            VAR 
                mys : MyStruct;
            END_VAR
            mys;
            mys.b;
            mys.w;
            mys.dw;
            mys.lw;
            mys.next;
            mys.next.b;
            mys.next.w;
            mys.next.dw;
            mys.next.lw;
        END_PROGRAM",
    );

    let (annotations, _) = TypeAnnotator::visit_unit(&index, &unit);
    let statements = &unit.implementations[0].statements;

    let expected_types = vec![
        "MyStruct",
        "BYTE",
        "WORD",
        "DWORD",
        "LWORD",
        "NextStruct",
        "BYTE",
        "WORD",
        "DWORD",
        "LWORD",
    ];
    let type_names: Vec<&str> = statements
        .iter()
        .map(|s| annotations.get_type_or_void(s, &index).get_name())
        .collect();

    assert_eq!(format!("{:?}", expected_types), format!("{:?}", type_names));
}

#[test]
fn qualified_expressions_to_inlined_structs_resolve_types() {
    let (unit, index) = index(
        "
        PROGRAM PRG
            VAR 
                mys : STRUCT
                    b : BYTE;
                    w : WORD;
                    dw : DWORD;
                    lw : LWORD;
                END_STRUCT;
            END_VAR
            mys;
            mys.b;
            mys.w;
            mys.dw;
            mys.lw;
        END_PROGRAM",
    );

    let (annotations, _) = TypeAnnotator::visit_unit(&index, &unit);
    let statements = &unit.implementations[0].statements;

    let expected_types = vec!["__PRG_mys", "BYTE", "WORD", "DWORD", "LWORD"];
    let type_names: Vec<&str> = statements
        .iter()
        .map(|s| annotations.get_type_or_void(s, &index).get_name())
        .collect();

    assert_eq!(format!("{:?}", expected_types), format!("{:?}", type_names));
}

#[test]
fn function_expression_resolves_to_the_function_itself_not_its_return_type() {
    //GIVEN a reference to a function
    let (unit, index) = index(
        "
        FUNCTION foo : INT
        foo;
        END_FUNCTION

        PROGRAM PRG
            foo;
        END_PROGRAM
        ",
    );

    //WHEN the AST is annotated
    let (annotations, _) = TypeAnnotator::visit_unit(&index, &unit);
    let statements = &unit.implementations[1].statements;

    // THEN we expect it to be annotated with the function itself
    let foo_annotation = annotations.get(&statements[0]);
    assert_eq!(
        Some(&StatementAnnotation::Function {
            qualified_name: "foo".into(),
            return_type: "INT".into(),
            call_name: None,
        }),
        foo_annotation
    );
    // AND we expect no type to be associated with the expression
    let associated_type = annotations.get_type(&statements[0], &index);
    assert_eq!(None, associated_type);

    let statements = &unit.implementations[0].statements;
    let foo_annotation = annotations.get(&statements[0]);
    assert_eq!(
        Some(&StatementAnnotation::Variable {
            qualified_name: "foo.foo".into(),
            resulting_type: "INT".into(),
            constant: false,
            is_auto_deref: false,
            variable_type: VariableType::Return
        }),
        foo_annotation
    );
}

#[test]
fn function_call_expression_resolves_to_the_function_itself_not_its_return_type() {
    //GIVEN a reference to a function
    let (unit, index) = index(
        "
        FUNCTION foo : INT
        END_FUNCTION

        PROGRAM PRG
            foo();
        END_PROGRAM
        ",
    );

    //WHEN the AST is annotated
    let (annotations, _) = TypeAnnotator::visit_unit(&index, &unit);
    let statements = &unit.implementations[1].statements;

    // THEN we expect it to be annotated with the function itself
    let foo_annotation = annotations.get(&statements[0]);
    assert_eq!(
        Some(&StatementAnnotation::Value {
            resulting_type: "INT".into()
        }),
        foo_annotation
    );

    // AND we expect no type to be associated with the expression
    let associated_type = annotations.get_type(&statements[0], &index);
    assert_eq!(index.find_effective_type_by_name("INT"), associated_type);
}

#[test]
fn shadowed_function_is_annotated_correctly() {
    let (unit, mut index) = index(
        "
        FUNCTION foo : DINT
        END_FUNCTION

        PROGRAM prg 
        foo();
        END_PROGRAM
        ",
    );
    //WHEN the AST is annotated
    let annotations = annotate(&unit, &mut index);
    let statements = &unit.implementations[1].statements;

    // THEN we expect it to be annotated with the function itself
    assert_type_and_hint!(&annotations, &index, &statements[0], "DINT", None);
}

#[test]
fn qualified_expressions_to_aliased_structs_resolve_types() {
    let (unit, index) = index(
        "
        TYPE NextStruct: STRUCT
            b : BYTE;
            w : WORD;
            dw : DWORD;
            lw : LWORD;
        END_STRUCT
        END_TYPE
 
        TYPE MyStruct: STRUCT
            b : BYTE;
            w : WORD;
            dw : DWORD;
            lw : LWORD;
            next : AliasedNextStruct;
        END_STRUCT
        END_TYPE

        TYPE AliasedMyStruct : MyStruct; END_TYPE
        TYPE AliasedNextStruct : NextStruct; END_TYPE

        PROGRAM PRG
            VAR 
                mys : AliasedMyStruct;
            END_VAR
            mys;
            mys.b;
            mys.w;
            mys.dw;
            mys.lw;
            mys.next;
            mys.next.b;
            mys.next.w;
            mys.next.dw;
            mys.next.lw;
        END_PROGRAM",
    );

    let (annotations, _) = TypeAnnotator::visit_unit(&index, &unit);
    let statements = &unit.implementations[0].statements;

    let expected_types = vec![
        "MyStruct",
        "BYTE",
        "WORD",
        "DWORD",
        "LWORD",
        "NextStruct",
        "BYTE",
        "WORD",
        "DWORD",
        "LWORD",
    ];
    let type_names: Vec<&str> = statements
        .iter()
        .map(|s| annotations.get_type_or_void(s, &index).get_name())
        .collect();

    assert_eq!(format!("{:?}", expected_types), format!("{:?}", type_names));
}

#[test]
fn qualified_expressions_to_fbs_resolve_types() {
    let (unit, index) = index(
        "
        FUNCTION_BLOCK MyFb
            VAR_INPUT
                fb_b : SINT;
                fb_i : INT;
                fb_d : DINT;
            END_VAR
        END_FUNCTION_BLOCK

        PROGRAM PRG
            VAR 
                fb : MyFb;
            END_VAR
            fb;
            fb.fb_b;
            fb.fb_i;
            fb.fb_d;
       END_PROGRAM",
    );

    let (annotations, _) = TypeAnnotator::visit_unit(&index, &unit);
    let statements = &unit.implementations[1].statements;

    let expected_types = vec!["MyFb", "SINT", "INT", "DINT"];
    let type_names: Vec<&str> = statements
        .iter()
        .map(|s| annotations.get_type_or_void(s, &index).get_name())
        .collect();

    assert_eq!(format!("{:?}", expected_types), format!("{:?}", type_names));
}

#[test]
fn qualified_expressions_dont_fallback_to_globals() {
    let (unit, index) = index(
        "
        VAR_GLOBAL
            x : DINT;
        END_VAR 

        TYPE MyStruct: STRUCT
            y : INT;
        END_STRUCT
        END_TYPE

        PROGRAM PRG
            VAR P : MyStruct; END_VAR
            P.x;
            P.y;
        END_PROGRAM",
    );

    let (annotations, _) = TypeAnnotator::visit_unit(&index, &unit);
    let statements = &unit.implementations[0].statements;

    assert_eq!(None, annotations.get(&statements[0]));
    assert_eq!(
        Some(&StatementAnnotation::Variable {
            qualified_name: "MyStruct.y".into(),
            resulting_type: "INT".into(),
            constant: false,
            is_auto_deref: false,
            variable_type: VariableType::Input
        }),
        annotations.get(&statements[1])
    );
}

#[test]
fn function_parameter_assignments_resolve_types() {
    let (unit, index) = index(
        "
        FUNCTION foo : MyType
            VAR_INPUT
                x : INT;
            END_VAR
            VAR_OUTPUT
                y : SINT;
            END_VAR
        END_FUNCTION

        PROGRAM PRG
            foo(x := 3, y => 6);
        END_PROGRAM
        
        TYPE MyType: INT; END_TYPE
        ",
    );

    let (annotations, _) = TypeAnnotator::visit_unit(&index, &unit);
    let statements = &unit.implementations[1].statements;

    assert_eq!(
        annotations
            .get_type_or_void(&statements[0], &index)
            .get_name(),
        "INT"
    );
    assert_eq!(
        annotations.get(&statements[0]),
        Some(&StatementAnnotation::value("INT"))
    );
    if let AstStatement::CallStatement {
        operator,
        parameters,
        ..
    } = &statements[0]
    {
        //make sure the call's operator resolved correctly
        assert_eq!(
            annotations.get_type_or_void(operator, &index).get_name(),
            VOID_TYPE
        );
        assert_eq!(
            annotations.get(operator),
            Some(&StatementAnnotation::Function {
                qualified_name: "foo".into(),
                return_type: "MyType".into(),
                call_name: None,
            })
        );

        if let Some(AstStatement::ExpressionList { expressions, .. }) = &**parameters {
            if let AstStatement::Assignment { left, right, .. } = &expressions[0] {
                assert_eq!(annotations.get_type_or_void(left, &index).get_name(), "INT");
                assert_eq!(
                    annotations.get_type_or_void(right, &index).get_name(),
                    "DINT"
                );
            } else {
                panic!("assignment expected")
            }
            if let AstStatement::OutputAssignment { left, right, .. } = &expressions[1] {
                assert_eq!(
                    annotations.get_type_or_void(left, &index).get_name(),
                    "SINT"
                );
                assert_eq!(
                    annotations.get_type_or_void(right, &index).get_name(),
                    "DINT"
                );
            } else {
                panic!("assignment expected")
            }
        } else {
            panic!("expression list expected")
        }
    } else {
        panic!("call statement");
    }
}

#[test]
fn nested_function_parameter_assignments_resolve_types() {
    let (unit, index) = index(
        "
        FUNCTION foo : INT
            VAR_INPUT
                x : INT;
                y : BOOL;
            END_VAR
        END_FUNCTION

        FUNCTION baz : DINT
            VAR_INPUT
                x : DINT;
                y : DINT;
            END_VAR
        END_FUNCTION


        PROGRAM PRG
            VAR r: REAL; END_VAR
            foo(x := baz(x := 200, y := FALSE), y := baz(x := 200, y := TRUE) + r);
        END_PROGRAM",
    );

    let (annotations, _) = TypeAnnotator::visit_unit(&index, &unit);
    let statements = &unit.implementations[2].statements;
    if let AstStatement::CallStatement { parameters, .. } = &statements[0] {
        //check the two parameters
        assert_parameter_assignment(parameters, 0, "INT", "DINT", &annotations, &index);
        assert_parameter_assignment(parameters, 1, "BOOL", "REAL", &annotations, &index);

        //check the inner call in the first parameter assignment of the outer call `x := baz(...)`
        if let AstStatement::Assignment { right, .. } = get_expression_from_list(parameters, 0) {
            if let AstStatement::CallStatement { parameters, .. } = right.as_ref() {
                // the left side here should be `x` - so lets see if it got mixed up with the outer call's `x`
                assert_parameter_assignment(parameters, 0, "DINT", "DINT", &annotations, &index);
            } else {
                panic!("inner call")
            }
        } else {
            panic!("assignment");
        }
    } else {
        panic!("call statement")
    }
}

#[test]
fn type_initial_values_are_resolved() {
    let (unit, mut index) = index(
        "
        TYPE MyStruct : STRUCT
            x : INT := 20;
            y : BOOL := TRUE;
            z : STRING := 'abc';
        END_STRUCT
        END_TYPE
        ",
    );

    let (mut annotations, _) = TypeAnnotator::visit_unit(&index, &unit);
    index.import(std::mem::take(&mut annotations.new_index));

    let UserTypeDeclaration { data_type, .. } = &unit.types[0];

    if let DataType::StructType { variables, .. } = data_type {
        assert_eq!(
            Some(&StatementAnnotation::value("DINT")),
            annotations.get(variables[0].initializer.as_ref().unwrap())
        );
        assert_eq!(
            Some(&StatementAnnotation::value("BOOL")),
            annotations.get(variables[1].initializer.as_ref().unwrap())
        );

        let _type_of_z = index.find_member("MyStruct", "z").unwrap().get_type_name();
        assert_eq!(
            Some(&StatementAnnotation::value(
                index
                    .find_effective_type_by_name("__STRING_3")
                    .unwrap()
                    .get_name()
            )),
            annotations.get(variables[2].initializer.as_ref().unwrap())
        );
    } else {
        panic!("no datatype: {:#?}", data_type)
    }
}

#[test]
fn actions_are_resolved() {
    let (unit, index) = index(
        "
        PROGRAM prg
            foo;
            prg.foo;
        END_PROGRAM
        ACTIONS prg
        ACTION foo 
        END_ACTION
        END_ACTIONS

        FUNCTION buz : INT
        prg.foo();
        prg.foo;
        END_FUNCTION
        ",
    );

    let (annotations, _) = TypeAnnotator::visit_unit(&index, &unit);
    let foo_reference = &unit.implementations[0].statements[0];
    let annotation = annotations.get(foo_reference);
    assert_eq!(
        Some(&StatementAnnotation::Program {
            qualified_name: "prg.foo".into(),
        }),
        annotation
    );
    let foo_reference = &unit.implementations[0].statements[1];
    let annotation = annotations.get(foo_reference);
    assert_eq!(
        Some(&StatementAnnotation::Program {
            qualified_name: "prg.foo".into(),
        }),
        annotation
    );
    let method_call = &unit.implementations[2].statements[0];
    if let AstStatement::CallStatement { operator, .. } = method_call {
        assert_eq!(
            Some(&StatementAnnotation::Program {
                qualified_name: "prg.foo".into(),
            }),
            annotations.get(operator)
        );
        assert_eq!(None, annotations.get(method_call));
    } else {
        panic!("Unexpcted statemet : {:?}", method_call);
    }
}
#[test]
fn method_references_are_resolved() {
    let (unit, index) = index(
        "
        CLASS cls
        METHOD foo : INT
            foo;
        END_METHOD
        END_CLASS

        FUNCTION buz : INT
        VAR cl : cls; END_VAR
        cl.foo();
        END_FUNCTION
        ",
    );

    let (annotations, _) = TypeAnnotator::visit_unit(&index, &unit);
    let foo_reference = &unit.implementations[0].statements[0];
    let annotation = annotations.get(foo_reference);
    assert_eq!(
        Some(&StatementAnnotation::Variable {
            qualified_name: "cls.foo.foo".into(),
            resulting_type: "INT".into(),
            constant: false,
            is_auto_deref: false,
            variable_type: VariableType::Return
        }),
        annotation
    );
    let method_call = &unit.implementations[1].statements[0];
    if let AstStatement::CallStatement { operator, .. } = method_call {
        assert_eq!(
            Some(&StatementAnnotation::Function {
                return_type: "INT".into(),
                qualified_name: "cls.foo".into(),
                call_name: None,
            }),
            annotations.get(operator)
        );
        assert_eq!(
            Some(&StatementAnnotation::value("INT")),
            annotations.get(method_call)
        );
    } else {
        panic!("Unexpcted statemet : {:?}", method_call);
    }
}

#[test]
fn bitaccess_is_resolved() {
    let (unit, index) = index(
        r"
    PROGRAM prg
        VAR
            a,b,c,d,e : INT;
        END_VAR
        a.0;
        b.%X1;
        c.%B2;
        d.%W3;
        e.%D4;
    END_PROGRAM
    ",
    );
    let (annotations, _) = TypeAnnotator::visit_unit(&index, &unit);
    let statements = &unit.implementations[0].statements;

    let expected_types = vec!["BOOL", "BOOL", "BYTE", "WORD", "DWORD"];
    let type_names: Vec<&str> = statements
        .iter()
        .map(|s| annotations.get_type_or_void(s, &index).get_name())
        .collect();

    assert_eq!(format!("{:?}", expected_types), format!("{:?}", type_names));
}

#[test]
fn variable_direct_access_type_resolved() {
    let (unit, index) = index(
        r"
    PROGRAM prg
        VAR
            a : INT;
            b : REAL;
            c : LREAL;
        END_VAR
        a.%Xa;
        a.%Xb;
        a.%Xc;
    END_PROGRAM
    ",
    );
    let (annotations, _) = TypeAnnotator::visit_unit(&index, &unit);
    let statements = &unit.implementations[0].statements;

    let expected_types = vec!["INT", "REAL", "LREAL"];
    let type_names: Vec<&str> = statements
        .iter()
        .map(|s| {
            if let AstStatement::QualifiedReference { elements, .. } = s {
                if let AstStatement::DirectAccess { index, .. } = elements.last().unwrap() {
                    return index;
                }
            }
            panic!("Wrong type {:?}", s);
        })
        .map(|s| annotations.get_type_or_void(s, &index).get_name())
        .collect();

    assert_eq!(format!("{:?}", expected_types), format!("{:?}", type_names));
}

fn get_expression_from_list(stmt: &Option<AstStatement>, index: usize) -> &AstStatement {
    if let Some(AstStatement::ExpressionList { expressions, .. }) = stmt {
        &expressions[index]
    } else {
        panic!("no expression_list, found {:#?}", stmt)
    }
}

fn assert_parameter_assignment(
    parameters: &Option<AstStatement>,
    param_index: usize,
    left_type: &str,
    right_type: &str,
    annotations: &AnnotationMapImpl,
    index: &Index,
) {
    if let Some(AstStatement::ExpressionList { expressions, .. }) = parameters {
        if let AstStatement::Assignment { left, right, .. } = &expressions[param_index] {
            assert_eq!(
                annotations.get_type_or_void(left, index).get_name(),
                left_type
            );
            assert_eq!(
                annotations.get_type_or_void(right, index).get_name(),
                right_type
            );
        } else {
            panic!("assignment expected")
        }
    } else {
        panic!("expression list expected")
    }
}

#[test]
fn const_flag_is_calculated_when_resolving_simple_references() {
    let (unit, index) = index(
        "
        VAR_GLOBAL CONSTANT
            cg : INT := 1;
        END_VAR
        
        VAR_GLOBAL
            g : INT := 1;
        END_VAR

        PROGRAM PRG
            VAR CONSTANT
                cl : INT;
            END_VAR

            VAR 
                l : INT;
            END_VAR

            cg;
            g;
            cl;
            l;
       END_PROGRAM",
    );

    let (annotations, _) = TypeAnnotator::visit_unit(&index, &unit);
    let statements = &unit.implementations[0].statements;

    let expected_consts = vec![true, false, true, false];
    let actual_consts: Vec<bool> = statements
        .iter()
        .map(|s| {
            if let Some(StatementAnnotation::Variable { constant, .. }) = annotations.get(s) {
                *constant
            } else {
                unreachable!()
            }
        })
        .collect();

    assert_eq!(
        format!("{:?}", expected_consts),
        format!("{:?}", actual_consts)
    );
}

#[test]
fn const_flag_is_calculated_when_resolving_qualified_variables() {
    let (unit, index) = index(
        "
        TYPE NextStruct: STRUCT
            b : BYTE;
        END_STRUCT
        END_TYPE
 
        TYPE MyStruct: STRUCT
            b : BYTE;
            next : NextStruct;
        END_STRUCT
        END_TYPE

        PROGRAM PRG
            VAR 
                mys : MyStruct;
            END_VAR
            VAR CONSTANT 
                cmys : MyStruct;
            END_VAR

            cmys.b;
            mys.b;
            cmys.next.b;
            mys.next.b;
        END_PROGRAM",
    );

    let (annotations, _) = TypeAnnotator::visit_unit(&index, &unit);
    let statements = &unit.implementations[0].statements;

    let expected_consts = vec![true, false, true, false];
    let actual_consts: Vec<bool> = statements
        .iter()
        .map(|s| {
            if let Some(StatementAnnotation::Variable { constant, .. }) = annotations.get(s) {
                *constant
            } else {
                unreachable!()
            }
        })
        .collect();

    assert_eq!(
        format!("{:?}", expected_consts),
        format!("{:?}", actual_consts)
    );
}

#[test]
fn const_flag_is_calculated_when_resolving_qualified_variables_over_prgs() {
    let (unit, index) = index(
        "
        TYPE NextStruct: STRUCT
            b : BYTE;
        END_STRUCT
        END_TYPE
 
        TYPE MyStruct: STRUCT
            b : BYTE;
            next : NextStruct;
        END_STRUCT
        END_TYPE

        PROGRAM PRG
            other.mys.next.b;
            other.cmys.next.b;
        END_PROGRAM
        
        PROGRAM other
            VAR 
                mys : MyStruct;
            END_VAR
            VAR CONSTANT 
                cmys : MyStruct;
            END_VAR

        END_PROGRAM
        ",
    );

    let (annotations, _) = TypeAnnotator::visit_unit(&index, &unit);
    let statements = &unit.implementations[0].statements;

    let expected_consts = vec![false, true];
    let actual_consts: Vec<bool> = statements
        .iter()
        .map(|s| {
            if let Some(StatementAnnotation::Variable { constant, .. }) = annotations.get(s) {
                *constant
            } else {
                unreachable!()
            }
        })
        .collect();

    assert_eq!(
        format!("{:?}", expected_consts),
        format!("{:?}", actual_consts)
    );
}

#[test]
fn const_flag_is_calculated_when_resolving_enum_literals() {
    let (unit, index) = index(
        "
    TYPE Color: (red, green, yellow);
    END_TYPE
            
    PROGRAM other
        VAR 
            state: (OPEN, CLOSE);
        END_VAR
        red;
        green;
        OPEN;
        state;
    END_PROGRAM
    ",
    );

    let (annotations, _) = TypeAnnotator::visit_unit(&index, &unit);
    let statements = &unit.implementations[0].statements;

    let expected_consts = vec![true, true, true, false];
    let actual_consts: Vec<bool> = statements
        .iter()
        .map(|s| {
            if let Some(StatementAnnotation::Variable { constant, .. }) = annotations.get(s) {
                *constant
            } else {
                unreachable!()
            }
        })
        .collect();

    assert_eq!(
        format!("{:?}", expected_consts),
        format!("{:?}", actual_consts)
    );
}

#[test]
fn global_enums_type_resolving() {
    let (unit, mut index) = index(
        "VAR_GLOBAL
            x : (a,b,c);
        END_VAR",
    );
    let annotations = annotate(&unit, &mut index);

    //check the type-annotation of a,b,c's implicit initializers

    let initalizer_types = index
        .get_global_qualified_enums()
        .values()
        .map(|it| {
            let const_exp = index
                .get_const_expressions()
                .get_constant_statement(it.initial_value.as_ref().unwrap())
                .unwrap();
            annotations
                .get_type(const_exp, &index)
                .map(|it| it.get_name())
        })
        .collect::<Vec<Option<&str>>>();

    assert_eq!(
        vec![Some("DINT"), Some("__global_x"), Some("__global_x")],
        initalizer_types
    );
}

#[test]
fn global_enums_type_resolving2() {
    let (unit, mut index) = index(" TYPE MyEnum : BYTE (zero, aa, bb := 7, cc); END_TYPE");
    let annotations = annotate(&unit, &mut index);

    //check the type-annotation of a,b,c's implicit initializers

    let initalizer_types = index
        .get_global_qualified_enums()
        .values()
        .map(|it| {
            let const_exp = index
                .get_const_expressions()
                .get_constant_statement(it.initial_value.as_ref().unwrap())
                .unwrap();
            (
                annotations
                    .get_type(const_exp, &index)
                    .map(|it| it.get_name()),
                annotations
                    .get_type_hint(const_exp, &index)
                    .map(|it| it.get_name()),
            )
        })
        .collect::<Vec<(Option<&str>, Option<&str>)>>();

    assert_eq!(
        vec![
            (Some("DINT"), Some("MyEnum")),
            (Some("DINT"), Some("MyEnum")),
            (Some("DINT"), Some("MyEnum")),
            (Some("DINT"), Some("MyEnum")),
        ],
        initalizer_types
    );
}

#[test]
fn global_lint_enums_type_resolving() {
    let (unit, mut index) = index(" TYPE MyEnum : LINT (zero, aa, bb := 7, cc); END_TYPE");
    let annotations = annotate(&unit, &mut index);

    //check the type-annotation of a,b,c's implicit initializers

    let initalizer_types = index
        .get_global_qualified_enums()
        .values()
        .map(|it| {
            let const_exp = index
                .get_const_expressions()
                .get_constant_statement(it.initial_value.as_ref().unwrap())
                .unwrap();
            (
                annotations
                    .get_type(const_exp, &index)
                    .map(|it| it.get_name()),
                annotations
                    .get_type_hint(const_exp, &index)
                    .map(|it| it.get_name()),
            )
        })
        .collect::<Vec<(Option<&str>, Option<&str>)>>();

    assert_eq!(
        vec![
            (Some("DINT"), Some("MyEnum")),
            (Some("MyEnum"), Some("MyEnum")),
            (Some("DINT"), Some("MyEnum")),
            (Some("MyEnum"), Some("MyEnum")),
        ],
        initalizer_types
    );
}

#[test]
fn enum_initialization_is_annotated_correctly() {
    let (unit, mut index) = index(
        " TYPE MyEnum : BYTE (zero, aa, bb := 7, cc); END_TYPE
        
        PROGRAM PRG
            VAR_TEMP
                x : MyEnum := 1;
                y : MyEnum := bb;
                z : MyEnum := cc;
            END_VAR


            x := aa;
            x := bb;
            x := cc;
        END_PROGRAM
        ",
    );
    let annotations = annotate(&unit, &mut index);

    let variables = &unit.units[0].variable_blocks[0].variables;

    assert_type_and_hint!(
        &annotations,
        &index,
        variables[0].initializer.as_ref().unwrap(),
        "DINT",
        Some("MyEnum")
    );
    assert_type_and_hint!(
        &annotations,
        &index,
        variables[1].initializer.as_ref().unwrap(),
        "MyEnum",
        Some("MyEnum")
    );
    assert_type_and_hint!(
        &annotations,
        &index,
        variables[2].initializer.as_ref().unwrap(),
        "MyEnum",
        Some("MyEnum")
    );

    let statements = &unit.implementations[0].statements;
    if let AstStatement::Assignment { right, .. } = &statements[0] {
        assert_type_and_hint!(
            &annotations,
            &index,
            right.as_ref(),
            "MyEnum",
            Some("MyEnum")
        );
    } else {
        unreachable!()
    }
    if let AstStatement::Assignment { right, .. } = &statements[1] {
        assert_type_and_hint!(
            &annotations,
            &index,
            right.as_ref(),
            "MyEnum",
            Some("MyEnum")
        );
    } else {
        unreachable!()
    }
    if let AstStatement::Assignment { right, .. } = &statements[2] {
        assert_type_and_hint!(
            &annotations,
            &index,
            right.as_ref(),
            "MyEnum",
            Some("MyEnum")
        );
    } else {
        unreachable!()
    }
}

#[test]
fn struct_members_initializers_type_hint_test() {
    //GIVEN a struct with some initialization
    let (unit, mut index) = index(
        "
        TYPE MyStruct:
        STRUCT
          i : INT := 7;
          si : SINT := 7;
          b : BOOL := 1;
          r : REAL := 3.1415;
          lr : LREAL := 3.1415;
        END_STRUCT
        END_TYPE
       ",
    );

    // WHEN this type is annotated
    let annotations = annotate(&unit, &mut index);

    // THEN the members's initializers have correct type-hints
    if let DataType::StructType { variables, .. } = &unit.types[0].data_type {
        let hints: Vec<&str> = variables
            .iter()
            .map(|v| {
                annotations
                    .get_type_hint(v.initializer.as_ref().unwrap(), &index)
                    .map(crate::typesystem::DataType::get_name)
                    .unwrap()
            })
            .collect();

        assert_eq!(hints, vec!["INT", "SINT", "BOOL", "REAL", "LREAL"]);
    } else {
        unreachable!()
    }
}

#[test]
fn program_members_initializers_type_hint_test() {
    //GIVEN a pou with some initialization
    let (unit, mut index) = index(
        "
        PROGRAM prg
      	  VAR_INPUT
            i : INT := 7;
            si : SINT := 7;
            b : BOOL := 1;
            r : REAL := 3.1415;
            lr : LREAL := 3.1415;
          END_VAR
        END_PROGRAM
      ",
    );

    // WHEN it is annotated
    let annotations = annotate(&unit, &mut index);

    // THEN the members's initializers have correct type-hints
    let Pou {
        variable_blocks: blocks,
        ..
    } = &unit.units[0];
    let hints: Vec<&str> = blocks[0]
        .variables
        .iter()
        .map(|v| {
            annotations
                .get_type_hint(v.initializer.as_ref().unwrap(), &index)
                .map(crate::typesystem::DataType::get_name)
                .unwrap()
        })
        .collect();

    assert_eq!(hints, vec!["INT", "SINT", "BOOL", "REAL", "LREAL"]);
}

#[test]
fn data_type_initializers_type_hint_test() {
    //GIVEN a struct with some initialization
    let (unit, mut index) = index(
        "
        TYPE MyArray : ARRAY[0..2] OF INT := [1, 2, 3]; END_TYPE
       ",
    );

    // WHEN this type is annotated
    let annotations = annotate(&unit, &mut index);

    // THEN the members's initializers have correct type-hints
    if let Some(initializer) = &unit.types[0].initializer {
        assert_eq!(
            Some(index.get_type("MyArray").unwrap()),
            annotations.get_type_hint(initializer, &index)
        );

        let initializer = index.get_type("MyArray").unwrap().initial_value.unwrap();
        if let AstStatement::LiteralArray {
            elements: Some(exp_list),
            ..
        } = index
            .get_const_expressions()
            .get_constant_statement(&initializer)
            .unwrap()
        {
            if let AstStatement::ExpressionList {
                expressions: elements,
                ..
            } = exp_list.as_ref()
            {
                for ele in elements {
                    assert_eq!(
                        index.get_type("INT").unwrap(),
                        annotations.get_type_hint(ele, &index).unwrap()
                    );
                }
            } else {
                unreachable!()
            }
        } else {
            unreachable!()
        }
    } else {
        unreachable!()
    }
}

#[test]
fn data_type_initializers_multiplied_statement_type_hint_test() {
    //GIVEN a struct with some initialization
    let (unit, mut index) = index(
        "
        TYPE MyArray : ARRAY[0..2] OF BYTE := [3(7)]; END_TYPE
        VAR_GLOBAL a : ARRAY[0..2] OF BYTE := [3(7)]; END_VAR
       ",
    );

    // WHEN this type is annotated
    let annotations = annotate(&unit, &mut index);

    // THEN the members's initializers have correct type-hints
    if let Some(my_array_initializer) = &unit.types[0].initializer {
        let my_array_type = index.get_type("MyArray").unwrap();
        assert_eq!(
            Some(my_array_type),
            annotations.get_type_hint(my_array_initializer, &index)
        );

        let my_array_type_const_initializer = my_array_type.initial_value.unwrap();
        if let AstStatement::LiteralArray {
            elements: Some(multiplied_statement),
            ..
        } = index
            .get_const_expressions()
            .get_constant_statement(&my_array_type_const_initializer)
            .unwrap()
        {
            if let AstStatement::MultipliedStatement {
                element: literal_seven,
                ..
            } = multiplied_statement.as_ref()
            {
                assert_eq!(
                    index.find_effective_type_by_name(BYTE_TYPE),
                    annotations.get_type_hint(literal_seven, &index)
                );
            }
        } else {
            unreachable!()
        }
    } else {
        unreachable!()
    }

    //same checks for the global a
    if let Some(a_initializer) = &unit.global_vars[0].variables[0].initializer {
        let global = index.find_global_variable("a").unwrap();
        assert_eq!(
            index.find_effective_type_by_name(global.get_type_name()),
            annotations.get_type_hint(a_initializer, &index)
        );

        let global_var_const_initializer = global.initial_value.unwrap();
        if let AstStatement::LiteralArray {
            elements: Some(multiplied_statement),
            ..
        } = index
            .get_const_expressions()
            .get_constant_statement(&global_var_const_initializer)
            .unwrap()
        {
            if let AstStatement::MultipliedStatement {
                element: literal_seven,
                ..
            } = multiplied_statement.as_ref()
            {
                assert_eq!(
                    index.find_effective_type_by_name(BYTE_TYPE),
                    annotations.get_type_hint(literal_seven, &index)
                );
            }
        } else {
            unreachable!()
        }
    } else {
        unreachable!()
    }
}

#[test]
fn case_conditions_type_hint_test() {
    //GIVEN a Switch-Case statement
    let (unit, mut index) = index(
        "
        PROGRAM prg 
        VAR
            x : BYTE;
            y : BYTE;
        END_VAR
        CASE x OF
            1: y := 1;
            2: y := 2;
            3: y := 3;
        ELSE
            y := 0;
        END_CASE
        END_PROGRAM
       ",
    );

    // WHEN this code is annotated
    let annotations = annotate(&unit, &mut index);

    // THEN we want the case-bocks (1:, 2: , 3:) to have the type hint of the case-selector (x) - in this case BYTE

    //check if 'CASE x' got the type BYTE
    if let AstStatement::CaseStatement {
        selector,
        case_blocks,
        ..
    } = &unit.implementations[0].statements[0]
    {
        let type_of_x = annotations.get_type(selector, &index).unwrap();

        assert_eq!(type_of_x, index.get_type(BYTE_TYPE).unwrap());

        for b in case_blocks {
            let type_hint = annotations
                .get_type_hint(b.condition.as_ref(), &index)
                .unwrap();
            assert_eq!(type_hint, type_of_x);
        }
    } else {
        unreachable!()
    }
}

#[test]
fn range_type_min_max_type_hint_test() {
    //GIVEN a Switch-Case statement
    let (unit, mut index) = index(
        "
            TYPE MyInt: SINT(0..100); END_TYPE
        ",
    );

    // WHEN this code is annotated
    let annotations = annotate(&unit, &mut index);

    // THEN we want the range-limits (0 and 100) to have proper type-associations
    if let DataType::SubRangeType {
        bounds: Some(AstStatement::RangeStatement { start, end, .. }),
        ..
    } = &unit.types[0].data_type
    {
        //lets see if start and end got their type-annotations
        assert_eq!(
            annotations.get_type(start.as_ref(), &index),
            index.find_effective_type_by_name(DINT_TYPE)
        );
        assert_eq!(
            annotations.get_type(end.as_ref(), &index),
            index.find_effective_type_by_name(DINT_TYPE)
        );

        //lets see if start and end got their type-HINT-annotations
        assert_eq!(
            annotations.get_type_hint(start.as_ref(), &index),
            index.find_effective_type_by_name(SINT_TYPE)
        );
        assert_eq!(
            annotations.get_type_hint(end.as_ref(), &index),
            index.find_effective_type_by_name(SINT_TYPE)
        );
    }
}

#[test]
fn struct_variable_initialization_annotates_initializer() {
    //GIVEN a STRUCT type and global variables of this type
    let (unit, mut index) = index(
        "
        TYPE MyStruct: STRUCT
          a: DINT; b: DINT;
        END_STRUCT END_TYPE

         VAR_GLOBAL 
           a : MyStruct  := (a:=3, b:=5); 
           b : MyStruct  := (a:=3); 
         END_VAR
         ",
    );

    // WHEN this code is annotated
    let annotations = annotate(&unit, &mut index);

    // THEN we want the whole initializer to have a type-hint of 'MyStruct'
    {
        let initializer = index
            .find_global_variable("a")
            .unwrap()
            .initial_value
            .and_then(|i| index.get_const_expressions().get_constant_statement(&i))
            .unwrap();

        assert_eq!(
            annotations.get_type_hint(initializer, &index),
            index.find_effective_type_by_name("MyStruct")
        );
    }
    {
        let initializer = index
            .find_global_variable("b")
            .unwrap()
            .initial_value
            .and_then(|i| index.get_const_expressions().get_constant_statement(&i))
            .unwrap();

        assert_eq!(
            annotations.get_type_hint(initializer, &index),
            index.find_effective_type_by_name("MyStruct")
        );
    }
}

#[test]
fn deep_struct_variable_initialization_annotates_initializer() {
    //GIVEN a 2 lvl-STRUCT type and global variables of this type
    let (unit, mut index) = index(
        "
        TYPE Point: STRUCT
          a: BYTE; b: SINT;
        END_STRUCT END_TYPE

        Type MyStruct: STRUCT
            v: Point; q: Point;
        END_STRUCT END_TYPE

         VAR_GLOBAL 
           a : MyStruct  := (
               v := (a := 1, b := 2), 
               q := (b := 3)); 
         END_VAR
         ",
    );

    // WHEN this code is annotated
    let annotations = annotate(&unit, &mut index);

    // THEN we want the whole initializer to have a type-hint of 'MyStruct'
    let initializer = index
        .find_global_variable("a")
        .unwrap()
        .initial_value
        .and_then(|i| index.get_const_expressions().get_constant_statement(&i))
        .unwrap();

    assert_eq!(
        annotations.get_type_hint(initializer, &index),
        index.find_effective_type_by_name("MyStruct")
    );

    //check the initializer-part
    if let AstStatement::ExpressionList { expressions, .. } = initializer {
        // v := (a := 1, b := 2)
        if let AstStatement::Assignment { left, right, .. } = &expressions[0] {
            assert_eq!(
                annotations.get_type(left, &index),
                index.find_effective_type_by_name("Point")
            );
            assert_eq!(
                annotations.get_type_hint(right, &index),
                index.find_effective_type_by_name("Point")
            );

            // (a := 1, b := 2)
            if let AstStatement::ExpressionList { expressions, .. } = right.as_ref() {
                // a := 1
                if let AstStatement::Assignment { left, right, .. } = &expressions[0] {
                    assert_eq!(
                        annotations.get_type(left.as_ref(), &index),
                        index.find_effective_type_by_name("BYTE")
                    );
                    assert_eq!(
                        annotations.get_type_hint(right.as_ref(), &index),
                        index.find_effective_type_by_name("BYTE")
                    );
                } else {
                    unreachable!()
                }

                // b := 2
                if let AstStatement::Assignment { left, right, .. } = &expressions[1] {
                    assert_eq!(
                        annotations.get_type(left.as_ref(), &index),
                        index.find_effective_type_by_name("SINT")
                    );
                    assert_eq!(
                        annotations.get_type_hint(right.as_ref(), &index),
                        index.find_effective_type_by_name("SINT")
                    );
                } else {
                    unreachable!()
                }
            } else {
                unreachable!()
            }
        } else {
            unreachable!()
        }
    } else {
        unreachable!()
    }
}

#[test]
fn inouts_should_be_annotated_according_to_auto_deref() {
    //a program with in-out variables that get auto-deref'd
    let (unit, mut index) = index(
        "
        PROGRAM foo 
            VAR_IN_OUT
                inout : DINT;
            END_VAR

            inout;
        END_PROGRAM
        ",
    );

    // WHEN this code is annotated
    let annotations = annotate(&unit, &mut index);
    let inout_ref = &unit.implementations[0].statements[0];

    // then accessing inout should be annotated with DINT, because it is auto-dereferenced
    assert_type_and_hint!(&annotations, &index, inout_ref, DINT_TYPE, None);
}

#[test]
fn action_call_should_be_annotated() {
    //a program with in-out variables that get auto-deref'd
    let (unit, mut index) = index(
        "
        PROGRAM prg 
        VAR
            x : DINT;
        END_VAR
        prg.foo();
        END_PROGRAM
        ACTIONS prg
        ACTION foo
            x := 2;
        END_ACTION
        ",
    );

    // WHEN this code is annotated
    let annotations = annotate(&unit, &mut index);
    let action_call = &unit.implementations[0].statements[0];

    // then accessing inout should be annotated with DINT, because it is auto-dereferenced
    if let AstStatement::CallStatement { operator, .. } = action_call {
        let a = annotations.get(operator);
        assert_eq!(
            Some(&StatementAnnotation::Program {
                qualified_name: "prg.foo".to_string()
            }),
            a
        );
    }
}

#[test]
fn action_body_gets_resolved() {
    //a program with an action in it
    let (unit, mut index) = index(
        "
        PROGRAM prg 
            VAR
                x : DINT;
            END_VAR
            prg.foo();
            END_PROGRAM
            ACTIONS prg
            ACTION foo
                x := 2;
            END_ACTION
        END_PROGRAM
        ",
    );

    // WHEN this code is annotated
    let annotations = annotate(&unit, &mut index);
    let x_assignment = &unit.implementations[1].statements[0];

    // then accessing inout should be annotated with DINT, because it is auto-dereferenced
    if let AstStatement::Assignment { left, right, .. } = x_assignment {
        let a = annotations.get(left);
        assert_eq!(
            Some(&StatementAnnotation::Variable {
                qualified_name: "prg.x".to_string(),
                resulting_type: "DINT".to_string(),
                constant: false,
                is_auto_deref: false,
                variable_type: VariableType::Local
            }),
            a
        );

        let two = annotations.get(right);
        assert_eq!(Some(&StatementAnnotation::value(DINT_TYPE)), two);
    }
}

#[test]
fn class_method_gets_annotated() {
    //a class with a method with class-variables and method-variables
    let (unit, mut index) = index(
        "
    CLASS MyClass
        VAR
            x, y : BYTE;
        END_VAR
    
        METHOD testMethod
            VAR_INPUT myMethodArg : DINT; END_VAR
            VAR myMethodLocalVar : SINT; END_VAR

            x;
            myMethodArg;
            y;
            myMethodLocalVar;
        END_METHOD
    END_CLASS
        ",
    );

    // WHEN this code is annotated
    let annotations = annotate(&unit, &mut index);
    let body = &unit.implementations[0].statements;

    // then accessing inout should be annotated with DINT, because it is auto-dereferenced
    assert_type_and_hint!(&annotations, &index, &body[0], "BYTE", None);
    assert_type_and_hint!(&annotations, &index, &body[1], "DINT", None);
    assert_type_and_hint!(&annotations, &index, &body[2], "BYTE", None);
    assert_type_and_hint!(&annotations, &index, &body[3], "SINT", None);
}

#[test]
fn nested_bitwise_access_resolves_correctly() {
    let (unit, mut index) = index(
        r#"PROGRAM prg
        VAR
        a : BOOL;
        x : LWORD;
        END_VAR
        (* Second bit of the second byte of the second word of the second dword of an lword*)
        a := x.%D1.%W1.%B1.%X1;
        END_PROGRAM
        "#,
    );

    // WHEN this code is annotated
    let annotations = annotate(&unit, &mut index);
    let assignment = &unit.implementations[0].statements[0];

    if let AstStatement::Assignment { right, .. } = assignment {
        assert_type_and_hint!(&annotations, &index, right, "BOOL", Some("BOOL")); //strange
        if let AstStatement::QualifiedReference { elements, .. } = right.as_ref() {
            assert_type_and_hint!(&annotations, &index, &elements[0], "LWORD", None);
            assert_type_and_hint!(&annotations, &index, &elements[1], "DWORD", None);
            assert_type_and_hint!(&annotations, &index, &elements[2], "WORD", None);
            assert_type_and_hint!(&annotations, &index, &elements[3], "BYTE", None);
            assert_type_and_hint!(&annotations, &index, &elements[4], "BOOL", None);

            if let AstStatement::DirectAccess {
                index: idx_stmt, ..
            } = &elements[4]
            {
                assert_type_and_hint!(&annotations, &index, idx_stmt, "DINT", None);
            } else {
                unreachable!()
            }
        } else {
            unreachable!()
        }
    } else {
        unreachable!();
    }
}

#[test]
fn literals_passed_to_function_get_annotated() {
    let (unit, mut index) = index(
        r#"
        FUNCTION foo : STRING
            VAR_INPUT b : BYTE; in : STRING END_VAR

            foo := in;
        END_FUNCTION

        PROGRAM prg
            foo(77, 'abc');
        END_PROGRAM
        "#,
    );

    // WHEN this code is annotated
    let annotations = annotate(&unit, &mut index);
    let call_stmt = &unit.implementations[1].statements[0];

    if let AstStatement::CallStatement { parameters, .. } = call_stmt {
        let parameters = ast::flatten_expression_list(parameters.as_ref().as_ref().unwrap());
        assert_type_and_hint!(
            &annotations,
            &index,
            parameters[0],
            DINT_TYPE,
            Some(BYTE_TYPE)
        );
        assert_type_and_hint!(
            &annotations,
            &index,
            parameters[1],
            "__STRING_3",
            Some("__foo_in")
        );
    } else {
        unreachable!();
    }
}

#[test]
fn array_accessor_in_struct_array_is_annotated() {
    let (unit, mut index) = index(
        r#"
        TYPE MyStruct:
        STRUCT
            arr1 : ARRAY[0..3] OF INT;
        END_STRUCT
        END_TYPE

        PROGRAM main
        VAR
            data : MyStruct;
            i : INT;
        END_VAR
        
        data.arr1[i];

        END_PROGRAM
        "#,
    );

    // WHEN this code is annotated
    let annotations = annotate(&unit, &mut index);
    let qr = &unit.implementations[0].statements[0];

    if let AstStatement::QualifiedReference { elements, .. } = qr {
        if let AstStatement::ArrayAccess { access, .. } = &elements[1] {
            assert_type_and_hint!(&annotations, &index, access.as_ref(), "INT", None);
        } else {
            unreachable!()
        }
    } else {
        unreachable!();
    }
}

#[test]
fn type_hint_should_not_hint_to_the_effective_type_but_to_the_original() {
    //GIVEN a aliased type to INT and a variable declared as myInt
    let (unit, mut index) = index(
        r#"
        TYPE MyInt: INT(0..100); END_TYPE

        PROGRAM Main
        VAR
            x : MyInt;
        END_VAR 
        x := 7;
        END_PROGRAM
        "#,
    );

    //WHEN we assign to this variable (x := 7)

    // THEN we want the hint for '7' to be MyInt, not INT
    let annotations = annotate(&unit, &mut index);
    let stmt = &unit.implementations[0].statements[0];

    if let AstStatement::Assignment { left, right, .. } = stmt {
        assert_type_and_hint!(&annotations, &index, left, "MyInt", None);
        assert_type_and_hint!(&annotations, &index, right, "DINT", Some("MyInt"));
    } else {
        unreachable!();
    }
}

#[test]
fn null_statement_should_get_a_valid_type_hint() {
    //GIVEN a NULL assignment to a pointer
    let (unit, mut index) = index(
        r#"
        PROGRAM Main
        VAR
            x : POINTER TO BYTE;
        END_VAR 
        x := NULL;
        END_PROGRAM
        "#,
    );

    // THEN we want the hint for 'NULL' to be POINTER TO BYTE
    let annotations = annotate(&unit, &mut index);
    let stmt = &unit.implementations[0].statements[0];

    let var_x_type = &unit.units[0].variable_blocks[0].variables[0]
        .data_type
        .get_name()
        .unwrap();

    if let AstStatement::Assignment { right, .. } = stmt {
        assert_type_and_hint!(&annotations, &index, right, "VOID", Some(var_x_type));
    } else {
        unreachable!();
    }
}

#[test]
fn resolve_function_with_same_name_as_return_type() {
    //GIVEN a reference to a function with the same name as the return type
    let (unit, index) = index(
        "
        FUNCTION TIME : TIME
        END_FUNCTION

        PROGRAM PRG
            TIME();
        END_PROGRAM
        ",
    );

    //WHEN the AST is annotated
    let (annotations, _) = TypeAnnotator::visit_unit(&index, &unit);
    let statements = &unit.implementations[1].statements;

    // THEN we expect it to be annotated with the function itself
    let function_annotation = annotations.get(&statements[0]);
    assert_eq!(
        Some(&StatementAnnotation::Value {
            resulting_type: "TIME".into()
        }),
        function_annotation
    );

    // AND we expect no type to be associated with the expression
    let associated_type = annotations.get_type(&statements[0], &index).unwrap();
    let effective_type = index.find_effective_type_by_name("TIME").unwrap();
    assert_eq!(effective_type, associated_type);
    // AND should be Integer
    assert!(matches!(
        effective_type.get_type_information(),
        DataTypeInformation::Integer { .. }
    ))
}

#[test]
fn int_compare_should_resolve_to_bool() {
    //GIVEN a NULL assignment to a pointer
    let (unit, mut index) = index(
        r#"
        PROGRAM Main
        3 = 5;
        END_PROGRAM
        "#,
    );

    // THEN we want the hint for 'NULL' to be POINTER TO BYTE
    let annotations = annotate(&unit, &mut index);
    let a_eq_b = &unit.implementations[0].statements[0];
    assert_eq!(
        Some(&StatementAnnotation::Value {
            resulting_type: "BOOL".to_string(),
        }),
        annotations.get(a_eq_b),
    );
}

#[test]
fn string_compare_should_resolve_to_bool() {
    //GIVEN a NULL assignment to a pointer
    let (unit, mut index) = index(
        r#"
        FUNCTION STRING_EQUAL: BOOL 
        VAR a,b : STRING; END_VAR

        END_FUNCTION;

        PROGRAM Main
        VAR
            a,b: STRING;
        END_VAR 
        a = b;
        END_PROGRAM
        "#,
    );

    // THEN we want the hint for 'NULL' to be POINTER TO BYTE
    let annotations = annotate(&unit, &mut index);
    let a_eq_b = &unit.implementations[1].statements[0];
    assert_eq!(
        Some(&StatementAnnotation::value("BOOL")),
        annotations.get(a_eq_b),
    );
}

#[test]
fn assigning_lword_to_ptr_will_annotate_correctly() {
    //GIVEN a NULL assignment to a pointer
    let (unit, mut index) = index(
        r#"
        PROGRAM Main
        VAR
            a : POINTER TO INT;
            b : DWORD;
        END_VAR 
        b := a;
        END_PROGRAM
        "#,
    );

    // THEN we want the hint for 'NULL' to be POINTER TO BYTE
    let annotations = annotate(&unit, &mut index);
    let a_eq_b = &unit.implementations[0].statements[0];

    let ptr_type = unit.units[0].variable_blocks[0].variables[0]
        .data_type
        .get_name()
        .unwrap();

    if let AstStatement::Assignment { left, right, .. } = a_eq_b {
        assert_type_and_hint!(&annotations, &index, left, DWORD_TYPE, None);
        assert_type_and_hint!(&annotations, &index, right, ptr_type, Some(DWORD_TYPE));
    }
}

#[test]
fn assigning_ptr_to_lword_will_annotate_correctly() {
    //GIVEN a NULL assignment to a pointer
    let (unit, mut index) = index(
        r#"
        PROGRAM Main
        VAR
            a : POINTER TO INT;
            b : DWORD;
        END_VAR 
        a := b;
        END_PROGRAM
        "#,
    );

    // THEN we want the hint for 'NULL' to be POINTER TO BYTE
    let annotations = annotate(&unit, &mut index);
    let a_eq_b = &unit.implementations[0].statements[0];

    let ptr_type = unit.units[0].variable_blocks[0].variables[0]
        .data_type
        .get_name()
        .unwrap();

    if let AstStatement::Assignment { left, right, .. } = a_eq_b {
        assert_type_and_hint!(&annotations, &index, left, ptr_type, None);
        assert_type_and_hint!(&annotations, &index, right, DWORD_TYPE, Some(ptr_type));
    }
}

#[test]
fn assigning_ptr_to_lword_will_annotate_correctly2() {
    //GIVEN a NULL assignment to a pointer
    let (unit, mut index) = index(
        r#"
        PROGRAM Main
        VAR
            a : POINTER TO INT;
            b : DWORD;
        END_VAR 
        b := a^;
        END_PROGRAM
        "#,
    );

    // THEN we want the hint for 'NULL' to be POINTER TO BYTE
    let annotations = annotate(&unit, &mut index);
    let a_eq_b = &unit.implementations[0].statements[0];

    let ptr_type = unit.units[0].variable_blocks[0].variables[0]
        .data_type
        .get_name()
        .unwrap();

    if let AstStatement::Assignment { left, right, .. } = a_eq_b {
        assert_type_and_hint!(&annotations, &index, left, DWORD_TYPE, None);
        assert_type_and_hint!(&annotations, &index, right, INT_TYPE, Some(DWORD_TYPE));

        if let AstStatement::PointerAccess { reference, .. } = right.as_ref() {
            assert_type_and_hint!(&annotations, &index, reference, ptr_type, None);
        }
    } else {
        unreachable!()
    }
}

#[test]
fn address_of_is_annotated_correctly() {
    //GIVEN a NULL assignment to a pointer
    let (unit, mut index) = index(
        r#"
        PROGRAM Main
        VAR
            b : INT;
        END_VAR 
        &b;
        END_PROGRAM
        "#,
    );

    // THEN we want the hint for 'NULL' to be POINTER TO BYTE
    let annotations = annotate(&unit, &mut index);

    let s = &unit.implementations[0].statements[0];
    if let Some(&StatementAnnotation::Value { resulting_type }) = annotations.get(s).as_ref() {
        assert_eq!(
            Some(&DataTypeInformation::Pointer {
                auto_deref: false,
                inner_type_name: "INT".to_string(),
                name: "POINTER_TO_INT".to_string(),
            }),
            index.find_effective_type_info(resulting_type),
        );
    } else {
        unreachable!()
    }
}

#[test]
fn pointer_assignment_with_incompatible_types_hints_correctly() {
    let (unit, mut index) = index(
        "PROGRAM PRG
                VAR
                    x : INT;
                    pt : POINTER TO BYTE;
                END_VAR
                pt := &x;
            END_PROGRAM",
    );

    let annotations = annotate(&unit, &mut index);
    let assignment = &unit.implementations[0].statements[0];

    if let AstStatement::Assignment { left, right, .. } = assignment {
        assert_type_and_hint!(&annotations, &index, left, "__PRG_pt", None);
        assert_type_and_hint!(
            &annotations,
            &index,
            right,
            "POINTER_TO_INT",
            Some("__PRG_pt")
        );
    }
}

#[test]
fn call_on_function_block_array() {
    //GIVEN
    let (unit, index) = index(
        "
        FUNCTION_BLOCK fb
        END_FUNCTION_BLOCK

        PROGRAM PRG
		VAR
			fbs : ARRAY[1..2] OF fb;
		END_VAR
            fbs[1]();
        END_PROGRAM
        ",
    );

    //WHEN the AST is annotated
    let (annotations, _) = TypeAnnotator::visit_unit(&index, &unit);
    // should be the call statement
    let statements = &unit.implementations[1].statements[0];
    // should contain array access as operator
    let operator = match statements {
        AstStatement::CallStatement { operator, .. } => Some(operator.as_ref()),
        _ => None,
    };
    assert!(matches!(operator, Some(&AstStatement::ArrayAccess { .. })),);

    let annotation = annotations.get(operator.unwrap());
    assert_eq!(
        Some(&StatementAnnotation::Value {
            resulting_type: "fb".into()
        }),
        annotation
    );
}

#[test]
fn and_statement_of_bools_results_in_bool() {
    //GIVEN
    let (unit, index) = index(
        "
        PROGRAM PRG
		VAR
            a,b : BOOL;
		END_VAR
        
            a AND b;
        END_PROGRAM
        ",
    );

    //WHEN the AST is annotated
    let (annotations, _) = TypeAnnotator::visit_unit(&index, &unit);
    let a_and_b = &unit.implementations[0].statements[0];
    // a AND b should be treated as i1
    assert_type_and_hint!(&annotations, &index, a_and_b, BOOL_TYPE, None);
}

#[test]
fn and_statement_of_dints_results_in_dint() {
    //GIVEN
    let (unit, index) = index(
        "
        PROGRAM PRG
		VAR
            a,b : DINT;
            c,d : INT;
		END_VAR
        
            a AND b;
            c AND d;
        END_PROGRAM
        ",
    );

    //WHEN the AST is annotated
    let (annotations, _) = TypeAnnotator::visit_unit(&index, &unit);
    // a AND b should be treated as DINT
    assert_type_and_hint!(
        &annotations,
        &index,
        &unit.implementations[0].statements[0],
        DINT_TYPE,
        None
    );
    // c AND d should be treated as DINT
    assert_type_and_hint!(
        &annotations,
        &index,
        &unit.implementations[0].statements[0],
        DINT_TYPE,
        None
    );
}

#[test]
<<<<<<< HEAD
fn resolve_recursive_function_call() {
    //GIVEN
    let (unit, index) = index(
        "
        FUNCTION foo : DINT
		VAR_INPUT
			input1 : DINT;
		END_VAR
		VAR_IN_OUT
			inout1 : DINT;
		END_VAR
		VAR_OUTPUT
			output1 : DINT;
		END_VAR
		VAR
			var1, var2, var3 : DINT;
		END_VAR
			foo(input1 := var1, inout1 := var2, output1 => var3, );
			foo := var1;
		END_FUNCTION
        ",
    );

    //WHEN the AST is annotated
    let (annotations, _) = TypeAnnotator::visit_unit(&index, &unit);
    let type_map = annotations.type_map;
    let annotated_types = format!("{:#?}", type_map);

    insta::assert_snapshot!(annotated_types);
}

#[test]
fn resolve_recursive_program_call() {
    //GIVEN
    let (unit, index) = index(
        "
        PROGRAM mainProg
		VAR_INPUT
			input1 : DINT;
		END_VAR
		VAR_IN_OUT
			inout1 : DINT;
		END_VAR
		VAR_OUTPUT
			output1 : DINT;
		END_VAR
		VAR
			var1, var2, var3 : DINT;
		END_VAR
			mainProg(input1 := var1, inout1 := var2, output1 => var3, );
		END_PROGRAM
        ",
    );

    //WHEN the AST is annotated
    let (annotations, _) = TypeAnnotator::visit_unit(&index, &unit);
    let type_map = annotations.type_map;
    let annotated_types = format!("{:#?}", type_map);

    insta::assert_snapshot!(annotated_types);
=======
fn function_block_initialization_test() {
    let (unit, mut index) = index(
        "
            FUNCTION_BLOCK TON
            VAR_INPUT
              PT: TIME;
            END_VAR
            END_FUNCTION_BLOCK


            PROGRAM main 

            VAR
                timer : TON := (PT := T#0s); 
            END_VAR
            END_PROGRAM
            ",
    );

    let annotations = annotate(&unit, &mut index);

    //PT will be a TIME variable, qualified name will be TON.PT
    let statement = unit.units[1].variable_blocks[0].variables[0]
        .initializer
        .as_ref()
        .unwrap();
    if let AstStatement::Assignment { left, .. } = statement {
        let left = left.as_ref();
        let annotation = annotations.get(left).unwrap();
        assert_eq!(
            annotation,
            &StatementAnnotation::Variable {
                resulting_type: "TIME".into(),
                qualified_name: "TON.PT".into(),
                constant: false,
                variable_type: VariableType::Input,
                is_auto_deref: false
            }
        )
    } else {
        unreachable!("Should be an assignment")
    }
>>>>>>> d18dcef7
}<|MERGE_RESOLUTION|>--- conflicted
+++ resolved
@@ -3136,7 +3136,6 @@
 }
 
 #[test]
-<<<<<<< HEAD
 fn resolve_recursive_function_call() {
     //GIVEN
     let (unit, index) = index(
@@ -3197,7 +3196,8 @@
     let annotated_types = format!("{:#?}", type_map);
 
     insta::assert_snapshot!(annotated_types);
-=======
+}
+
 fn function_block_initialization_test() {
     let (unit, mut index) = index(
         "
@@ -3240,5 +3240,4 @@
     } else {
         unreachable!("Should be an assignment")
     }
->>>>>>> d18dcef7
 }