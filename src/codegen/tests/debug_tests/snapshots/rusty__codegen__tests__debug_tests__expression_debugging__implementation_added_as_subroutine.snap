---
source: src/codegen/tests/debug_tests/expression_debugging.rs
expression: result
---
; ModuleID = 'main'
source_filename = "main"

%myPrg = type {}
%myFb = type {}

@myPrg_instance = global %myPrg zeroinitializer, !dbg !0
@__myFb__init = unnamed_addr constant %myFb zeroinitializer, !dbg !5

define i32 @myFunc() !dbg !11 {
entry:
  %myFunc = alloca i32, align 4, !dbg !14
  call void @llvm.dbg.declare(metadata i32* %myFunc, metadata !15, metadata !DIExpression()), !dbg !17
  store i32 0, i32* %myFunc, align 4, !dbg !14
  %myFunc_ret = load i32, i32* %myFunc, align 4, !dbg !14
  ret i32 %myFunc_ret, !dbg !14
}

define void @myPrg(%myPrg* %0) !dbg !18 {
entry:
  call void @llvm.dbg.declare(metadata %myPrg* %0, metadata !19, metadata !DIExpression()), !dbg !20
  ret void, !dbg !20
}

define void @myFb(%myFb* %0) !dbg !21 {
entry:
  call void @llvm.dbg.declare(metadata %myFb* %0, metadata !22, metadata !DIExpression()), !dbg !23
  ret void, !dbg !23
}

; Function Attrs: nofree nosync nounwind readnone speculatable willreturn
declare void @llvm.dbg.declare(metadata, metadata, metadata) #0

attributes #0 = { nofree nosync nounwind readnone speculatable willreturn }

!llvm.module.flags = !{!8}
!llvm.dbg.cu = !{!9}

!0 = !DIGlobalVariableExpression(var: !1, expr: !DIExpression())
!1 = distinct !DIGlobalVariable(name: "myPrg", scope: !2, file: !2, line: 4, type: !3, isLocal: false, isDefinition: true)
!2 = !DIFile(filename: "main", directory: "")
!3 = !DICompositeType(tag: DW_TAG_structure_type, name: "myPrg", scope: !2, file: !2, line: 4, align: 64, flags: DIFlagPublic, elements: !4, identifier: "myPrg")
!4 = !{}
!5 = !DIGlobalVariableExpression(var: !6, expr: !DIExpression())
!6 = distinct !DIGlobalVariable(name: "__myFb__init", scope: !2, file: !2, line: 6, type: !7, isLocal: false, isDefinition: true)
!7 = !DICompositeType(tag: DW_TAG_structure_type, name: "myFb", scope: !2, file: !2, line: 6, align: 64, flags: DIFlagPublic, elements: !4, identifier: "myFb")
<<<<<<< HEAD
!8 = distinct !DICompileUnit(language: DW_LANG_C, file: !2, producer: "RuSTy Structured text Compiler", isOptimized: false, runtimeVersion: 0, emissionKind: FullDebug, globals: !9, splitDebugInlining: false)
!9 = !{!0, !5}
!10 = distinct !DISubprogram(name: "myFunc", linkageName: "myFunc", scope: !2, file: !2, line: 2, type: !11, scopeLine: 3, flags: DIFlagPublic, spFlags: DISPFlagDefinition, unit: !8, retainedNodes: !4)
!11 = !DISubroutineType(flags: DIFlagPublic, types: !12)
!12 = !{null}
!13 = !DILocation(line: 3, column: 8, scope: !10)
!14 = !DILocalVariable(name: "myFunc", scope: !10, file: !2, line: 2, type: !15, align: 32)
!15 = !DIBasicType(name: "dint", size: 32, encoding: DW_ATE_signed, flags: DIFlagPublic)
!16 = !DILocation(line: 2, column: 17, scope: !10)
!17 = distinct !DISubprogram(name: "myPrg", linkageName: "myPrg", scope: !2, file: !2, line: 4, type: !11, scopeLine: 5, flags: DIFlagPublic, spFlags: DISPFlagDefinition, unit: !8, retainedNodes: !4)
!18 = !DILocalVariable(name: "myPrg", scope: !17, file: !2, line: 4, type: !3)
!19 = !DILocation(line: 5, column: 8, scope: !17)
!20 = distinct !DISubprogram(name: "myFb", linkageName: "myFb", scope: !2, file: !2, line: 6, type: !11, scopeLine: 7, flags: DIFlagPublic, spFlags: DISPFlagDefinition, unit: !8, retainedNodes: !4)
!21 = !DILocalVariable(name: "myFb", scope: !20, file: !2, line: 6, type: !7)
!22 = !DILocation(line: 7, column: 8, scope: !20)
=======
!8 = !{i32 2, !"Dwarf Version", i32 5}
!9 = distinct !DICompileUnit(language: DW_LANG_C, file: !2, producer: "RuSTy Structured text Compiler", isOptimized: false, runtimeVersion: 0, emissionKind: FullDebug, enums: !4, globals: !10, splitDebugInlining: false)
!10 = !{!0, !5}
!11 = distinct !DISubprogram(name: "myFunc", linkageName: "myFunc", scope: !2, file: !2, line: 2, type: !12, scopeLine: 3, flags: DIFlagPublic, spFlags: DISPFlagDefinition, unit: !9, retainedNodes: !4)
!12 = !DISubroutineType(flags: DIFlagPublic, types: !13)
!13 = !{null}
!14 = !DILocation(line: 3, column: 8, scope: !11)
!15 = !DILocalVariable(name: "myFunc", scope: !11, file: !2, line: 2, type: !16, align: 32)
!16 = !DIBasicType(name: "dint", size: 32, encoding: DW_ATE_signed, flags: DIFlagPublic)
!17 = !DILocation(line: 2, column: 17, scope: !11)
!18 = distinct !DISubprogram(name: "myPrg", linkageName: "myPrg", scope: !2, file: !2, line: 4, type: !12, scopeLine: 5, flags: DIFlagPublic, spFlags: DISPFlagDefinition, unit: !9, retainedNodes: !4)
!19 = !DILocalVariable(name: "myPrg", scope: !18, file: !2, line: 4, type: !3)
!20 = !DILocation(line: 5, column: 8, scope: !18)
!21 = distinct !DISubprogram(name: "myFb", linkageName: "myFb", scope: !2, file: !2, line: 6, type: !12, scopeLine: 7, flags: DIFlagPublic, spFlags: DISPFlagDefinition, unit: !9, retainedNodes: !4)
!22 = !DILocalVariable(name: "myFb", scope: !21, file: !2, line: 6, type: !7)
!23 = !DILocation(line: 7, column: 8, scope: !21)
>>>>>>> dbdf3251
<|MERGE_RESOLUTION|>--- conflicted
+++ resolved
@@ -48,25 +48,8 @@
 !5 = !DIGlobalVariableExpression(var: !6, expr: !DIExpression())
 !6 = distinct !DIGlobalVariable(name: "__myFb__init", scope: !2, file: !2, line: 6, type: !7, isLocal: false, isDefinition: true)
 !7 = !DICompositeType(tag: DW_TAG_structure_type, name: "myFb", scope: !2, file: !2, line: 6, align: 64, flags: DIFlagPublic, elements: !4, identifier: "myFb")
-<<<<<<< HEAD
-!8 = distinct !DICompileUnit(language: DW_LANG_C, file: !2, producer: "RuSTy Structured text Compiler", isOptimized: false, runtimeVersion: 0, emissionKind: FullDebug, globals: !9, splitDebugInlining: false)
-!9 = !{!0, !5}
-!10 = distinct !DISubprogram(name: "myFunc", linkageName: "myFunc", scope: !2, file: !2, line: 2, type: !11, scopeLine: 3, flags: DIFlagPublic, spFlags: DISPFlagDefinition, unit: !8, retainedNodes: !4)
-!11 = !DISubroutineType(flags: DIFlagPublic, types: !12)
-!12 = !{null}
-!13 = !DILocation(line: 3, column: 8, scope: !10)
-!14 = !DILocalVariable(name: "myFunc", scope: !10, file: !2, line: 2, type: !15, align: 32)
-!15 = !DIBasicType(name: "dint", size: 32, encoding: DW_ATE_signed, flags: DIFlagPublic)
-!16 = !DILocation(line: 2, column: 17, scope: !10)
-!17 = distinct !DISubprogram(name: "myPrg", linkageName: "myPrg", scope: !2, file: !2, line: 4, type: !11, scopeLine: 5, flags: DIFlagPublic, spFlags: DISPFlagDefinition, unit: !8, retainedNodes: !4)
-!18 = !DILocalVariable(name: "myPrg", scope: !17, file: !2, line: 4, type: !3)
-!19 = !DILocation(line: 5, column: 8, scope: !17)
-!20 = distinct !DISubprogram(name: "myFb", linkageName: "myFb", scope: !2, file: !2, line: 6, type: !11, scopeLine: 7, flags: DIFlagPublic, spFlags: DISPFlagDefinition, unit: !8, retainedNodes: !4)
-!21 = !DILocalVariable(name: "myFb", scope: !20, file: !2, line: 6, type: !7)
-!22 = !DILocation(line: 7, column: 8, scope: !20)
-=======
 !8 = !{i32 2, !"Dwarf Version", i32 5}
-!9 = distinct !DICompileUnit(language: DW_LANG_C, file: !2, producer: "RuSTy Structured text Compiler", isOptimized: false, runtimeVersion: 0, emissionKind: FullDebug, enums: !4, globals: !10, splitDebugInlining: false)
+!9 = distinct !DICompileUnit(language: DW_LANG_C, file: !2, producer: "RuSTy Structured text Compiler", isOptimized: false, runtimeVersion: 0, emissionKind: FullDebug, globals: !10, splitDebugInlining: false)
 !10 = !{!0, !5}
 !11 = distinct !DISubprogram(name: "myFunc", linkageName: "myFunc", scope: !2, file: !2, line: 2, type: !12, scopeLine: 3, flags: DIFlagPublic, spFlags: DISPFlagDefinition, unit: !9, retainedNodes: !4)
 !12 = !DISubroutineType(flags: DIFlagPublic, types: !13)
@@ -81,4 +64,3 @@
 !21 = distinct !DISubprogram(name: "myFb", linkageName: "myFb", scope: !2, file: !2, line: 6, type: !12, scopeLine: 7, flags: DIFlagPublic, spFlags: DISPFlagDefinition, unit: !9, retainedNodes: !4)
 !22 = !DILocalVariable(name: "myFb", scope: !21, file: !2, line: 6, type: !7)
 !23 = !DILocation(line: 7, column: 8, scope: !21)
->>>>>>> dbdf3251
